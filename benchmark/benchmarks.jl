--- conflicted
+++ resolved
@@ -3,45 +3,6 @@
 using BenchmarkTools
 
 const SUITE = @benchmarkset "Rimu" begin
-<<<<<<< HEAD
-    @case "(10, 20) Mom space with projected energy and initiator" begin
-        add = BoseFS(ntuple(i -> ifelse(i == 10, 10, 0), 20))
-        ham = HubbardMom1D(add, u=6.0)
-        dv = PDVec(add => 1.0; style=IsDynamicSemistochastic(), initiator=true)
-        post_step = ProjectedEnergy(ham, dv)
-        s_strat = DoubleLogUpdate(targetwalkers=20_000)
-
-        lomc!(ham, dv; s_strat, post_step, dτ=1e-4, laststep=4000)
-    end seconds=150
-    @case "(4+1, 11) 2C Mom space with G2Correlators" begin
-        add = BoseFS2C(ntuple(i -> ifelse(i == 5, 4, 0), 11), ntuple(==(5), 11))
-        ham = BoseHubbardMom1D2C(add, v=0.1)
-        dv = PDVec(add => 1.0f0; style=IsDynamicSemistochastic{Float32}())
-        s_strat = DoubleLogUpdate(targetwalkers=10_000)
-        replica = AllOverlaps(2, ntuple(i -> G2Correlator(i - 1), 7))
-
-        lomc!(ham, dv; s_strat, replica, laststep=2000)
-    end seconds=150
-    @case "(50, 50) Real space" begin
-        add = near_uniform(BoseFS{50,50})
-        ham = HubbardReal1D(add, u=6.0)
-        dv = PDVec(add => 1.0; style=IsDynamicSemistochastic())
-        s_strat = DoubleLogUpdate(targetwalkers=50_000)
-
-        lomc!(ham, dv; s_strat, dτ=1e-4, laststep=2000)
-    end seconds=150
-    @case "(5+3, 12) Real space fermions in a 4×3 lattice with initiator" begin
-        add = CompositeFS(
-            near_uniform(FermiFS{5,12}),
-            near_uniform(FermiFS{3,12}),
-        )
-        ham = HubbardRealSpace(add, geometry=PeriodicBoundaries(4, 3))
-        dv = PDVec(add => 1.0, style=IsDynamicSemistochastic(), initiator=true)
-        s_strat = DoubleLogUpdate(targetwalkers=10_000)
-
-        lomc!(ham, dv; s_strat, laststep=15_000, dτ=1e-2)
-    end seconds=150
-=======
     @benchmarkset "Exact" begin
         @benchmarkset "Diagonalization" begin
             @case "2D Hubbard" begin
@@ -121,5 +82,4 @@
             lomc!(ham, dv; s_strat, dτ=1e-4, laststep=1000)
         end seconds=150
     end
->>>>>>> 792bbbdc
 end