using KrylovKit
using LinearAlgebra
using Random
using Rimu
using Test
using DataFrames
using Suppressor

function exact_energy(ham)
    dv = DVec(starting_address(ham) => 1.0)
    all_results = eigsolve(ham, dv, 1, :SR; issymmetric = LOStructure(ham) == IsHermitian())
    return all_results[1][1]
end

"""
    test_hamiltonian_interface(H, addr=starting_address(H))

The main purpose of this test function is to check that all required methods are defined.
"""
function test_hamiltonian_interface(H, addr=starting_address(H))
    @testset "$(nameof(typeof(H)))" begin
        @testset "*, mul!, and call" begin
            v = DVec(addr => eltype(H)(2.0))
            v′ = H(v)
            v″ = H * v
            v‴ = similar(v)
            H(v‴, v)
            v⁗ = similar(v)
            mul!(v⁗, H, v)
            @test v′ == v″ == v‴ == v⁗
        end
        @testset "diagonal_element" begin
            if eltype(H) <: Real
                @test diagonal_element(H, addr) isa Real
            else
                @test norm(diagonal_element(H, addr)) ≥ 0
            end
        end
        if !(H isa HOCartesianContactInteractions)  # offdiagonals not consistent with interface
            @testset "hopping" begin
                h = offdiagonals(H, addr)
                @test eltype(h) == Tuple{typeof(addr), eltype(H)}
                @test length(h) == num_offdiagonals(H, addr)
                for i in 1:length(h)
                    @test h[i] == get_offdiagonal(H, addr, i)
                    @test h[i] isa eltype(h)
                end
            end
        end
        @testset "LOStructure" begin
            @test LOStructure(H) isa LOStructure
            if LOStructure(H) isa IsHermitian || LOStructure(H) isa IsDiagonal
                @test H' === H
            elseif LOStructure(H) isa AdjointKnown
                @test begin H'; true; end # make sure no error is thrown
            else
                @test_throws ErrorException H'
            end
        end
        @testset "dimension" begin
            @test dimension(H) == dimension(H, starting_address(H))
            @test dimension(addr) ≥ dimension(H, addr)
        end
        @testset "allowed_address_type" begin
            @test starting_address(H) isa allowed_address_type(H)
            @test addr isa allowed_address_type(H)
        end
        @testset "offdiagonals" begin
            # `get_offdiagonal` is not mandatory but `offdiagonals` is
            if length(methods(get_offdiagonal, (typeof(H), typeof(add), Int))) > 0
                ods = [get_offdiagonal(H, addr, i) for i in 1:num_offdiagonals(H, addr)]
                @test ods == offdiagonals(H, addr)
            end
            number_of_nonzero_offdiagonals = length(DVec(offdiagonals(H, addr)))
            @test number_of_nonzero_offdiagonals ≤ num_offdiagonals(H, addr)
            @test number_of_nonzero_offdiagonals ≤ dimension(H, addr)
        end
    end
end

using Rimu.Hamiltonians: momentum_transfer_excitation

@testset "momentum_transfer_excitation" begin
    @testset "BoseFS" begin
        add1 = BoseFS((0,1,1,0))
        add2 = BoseFS((1,0,0,1))
        for i in 1:4
            ex = momentum_transfer_excitation(add1, i, OccupiedModeMap(add1); fold=true)
            @test ex[1] == add2
            @test ex[2] == 1

            ex = momentum_transfer_excitation(add1, i, OccupiedModeMap(add1); fold=false)
            @test ex[1] == add2
            @test ex[2] == 1
        end

        add3 = BoseFS((1,1,0,0))
        for i in 1:4
            ex = momentum_transfer_excitation(add3, i, OccupiedModeMap(add3); fold=true)
            @test ex[2] == 1

            ex = momentum_transfer_excitation(add3, i, OccupiedModeMap(add3); fold=false)
            @test ex[2] == 0
        end

        add4 = BoseFS((0,3,0))
        add5 = BoseFS((1,1,1))
        for i in 1:2
            ex = momentum_transfer_excitation(add4, i, OccupiedModeMap(add4); fold=false)
            @test ex[1] == add5
            @test ex[2] ≈ √6

            ex = momentum_transfer_excitation(add4, i, OccupiedModeMap(add4); fold=true)
            @test ex[1] == add5
            @test ex[2] ≈ √6
        end
    end
    @testset "FermiFS" begin
        add1 = FermiFS((0,0,1,0))
        add2 = FermiFS((0,1,0,0))
        occ1 = OccupiedModeMap(add1)
        occ2 = OccupiedModeMap(add2)
        for i in 1:3
            ex = momentum_transfer_excitation(add1, add2, i, occ1, occ2; fold=true)
            @test ex[3] == 1

            ex = momentum_transfer_excitation(add1, add2, i, occ1, occ2; fold=false)
            @test ex[3] == 1
        end

        add3 = FermiFS((1,0,0,0))
        add4 = FermiFS((0,1,0,0))
        occ3 = OccupiedModeMap(add3)
        occ4 = OccupiedModeMap(add4)
        for i in 1:3
            ex = momentum_transfer_excitation(add3, add4, i, occ3, occ4; fold=true)
            @test ex[3] == 1
        end
        num_nonzero = 0
        for i in 1:3
            ex = momentum_transfer_excitation(add3, add4, i, occ3, occ4; fold=false)
            num_nonzero += ex[3] == 1
        end
        @test num_nonzero == 1
    end
end

@testset "Interface tests" begin
    for H in (
        HubbardReal1D(BoseFS((1, 2, 3, 4)); u=1.0, t=2.0),
        HubbardReal1DEP(BoseFS((1, 2, 3, 4)); u=1.0, t=2.0, v_ho=3.0),
        HubbardMom1D(BoseFS((6, 0, 0, 4)); t=1.0, u=0.5),
        HubbardMom1D(OccupationNumberFS(6, 0, 0, 4); t=1.0, u=0.5),
        HubbardMom1D(BoseFS((6, 0, 0, 4)); t=1.0, u=0.5 + im),
        ExtendedHubbardReal1D(BoseFS((1,0,0,0,1)); u=1.0, v=2.0, t=3.0),
        HubbardRealSpace(BoseFS((1, 2, 3)); u=[1], t=[3]),
        HubbardRealSpace(FermiFS((1, 1, 1, 1, 1, 0, 0, 0)); u=[0], t=[3]),
        HubbardRealSpace(
            CompositeFS(
                FermiFS((1, 1, 1, 1, 1, 0, 0, 0)),
                FermiFS((1, 1, 1, 1, 0, 0, 0, 0)),
            ); t=[1, 2], u=[0 3; 3 0]
        ),

        BoseHubbardReal1D2C(BoseFS2C((1,2,3), (1,0,0))),
        BoseHubbardMom1D2C(BoseFS2C((1,2,3), (1,0,0))),

        GutzwillerSampling(HubbardReal1D(BoseFS((1,2,3)); u=6); g=0.3),
        GutzwillerSampling(BoseHubbardMom1D2C(BoseFS2C((3,2,1), (1,2,3)); ua=6); g=0.3),
        GutzwillerSampling(HubbardReal1D(BoseFS((1,2,3)); u=6 + 2im); g=0.3),

        MatrixHamiltonian(Float64[1 2;2 0]),
        GutzwillerSampling(MatrixHamiltonian([1.0 2.0;2.0 0.0]); g=0.3),
        Rimu.Hamiltonians.TransformUndoer(
            GutzwillerSampling(MatrixHamiltonian([1.0 2.0; 2.0 0.0]); g=0.3)
        ),

        Transcorrelated1D(CompositeFS(FermiFS((0,0,1,1,0)), FermiFS((0,1,1,0,0))); t=2),
        Transcorrelated1D(CompositeFS(FermiFS((0,0,1,0)), FermiFS((0,1,1,0))); v=3, v_ho=1),

        HubbardMom1DEP(BoseFS((0,0,5,0,0))),
        HubbardMom1DEP(CompositeFS(FermiFS((0,1,1,0,0)), FermiFS((0,0,1,0,0))), v_ho=5),

        ParitySymmetry(HubbardRealSpace(CompositeFS(BoseFS((1,2,0)), FermiFS((0,1,0))))),
        TimeReversalSymmetry(HubbardMom1D(FermiFS2C((1,0,1),(0,1,1)))),
        TimeReversalSymmetry(BoseHubbardMom1D2C(BoseFS2C((0,1,1),(1,0,1)))),
        Stoquastic(HubbardMom1D(BoseFS((0,5,0)))),
        momentum(HubbardMom1D(BoseFS((0,5,0)))),

        HOCartesianContactInteractions(BoseFS((2,0,0,0))),
        HOCartesianEnergyConservedPerDim(BoseFS((2,0,0,0))),
        HOCartesianCentralImpurity(BoseFS((1,0,0,0,0)))
    )
        test_hamiltonian_interface(H)
    end
end

@testset "Hubbard models with [t|u] = 0" begin
    bs1 = BoseFS((0,1,0))
    bs2 = BoseFS((3,3,3))
    HMt0 = HubbardMom1D(bs1; t=0)
    HMu0 = HubbardMom1D(bs1; u=0)
    HRt0 = HubbardReal1D(bs2; t=0)
    HRu0 = HubbardReal1D(bs2; u=0)

    @test diagonal_element(HMt0, bs1) == 0
    @test diagonal_element(HRu0, bs2) == 0
    @test all(iszero, e for (_, e) in offdiagonals(HMu0, bs1))
    @test all(iszero, e for (_, e) in offdiagonals(HRt0, bs2))

    t = 1
    bs3 = BoseFS((0,3,0))
    HM3Cu0 =HubbardMom1D(bs3; u=0, t, dispersion=continuum_dispersion)
    HM3Hu0 =HubbardMom1D(bs3; u=0, t, dispersion=hubbard_dispersion)
    @test HubbardMom1D(bs3; u=0, t) == HM3Hu0
    @test diagonal_element(HM3Cu0, bs3) == 0
    @test 2t*num_particles(bs3) + diagonal_element(HM3Hu0, bs3) == 0

    HM2Cu0 =HubbardMom1D(bs2; u=0, t, dispersion=continuum_dispersion)
    HM2Hu0 =HubbardMom1D(bs2; u=0, t, dispersion=hubbard_dispersion)
    @test diagonal_element(HM2Cu0, bs2) > 2t*num_particles(bs2)+diagonal_element(HM2Hu0,bs2)
    @test diagonal_element(HM2Cu0, bs2) ≈ 6*t*(2pi/num_modes(bs2))^2

    HM3Ct0 =HubbardMom1D(bs3; t=0, dispersion=continuum_dispersion)
    HM3Ht0 =HubbardMom1D(bs3; t=0, dispersion=hubbard_dispersion)
    @test offdiagonals(HM3Ht0,bs3) == offdiagonals(HM3Ht0,bs3)
end

@testset "1C model properties" begin
    addr = near_uniform(BoseFS{100,100})

    for Hamiltonian in (HubbardReal1D, HubbardMom1D)
        @testset "$Hamiltonian" begin
            H = Hamiltonian(addr; t=1.0, u=2.0)
            @test H.t == 1.0
            @test H.u == 2.0
            @test LOStructure(H) == IsHermitian()
            @test starting_address(H) == addr
            @test eval(Meta.parse(repr(H))) == H
        end
    end
end

@testset "2C model properties" begin
    flip(b) = BoseFS2C(b.bsb, b.bsa)
    addr1 = near_uniform(BoseFS2C{1,100,20})
    addr2 = near_uniform(BoseFS2C{100,1,20})

    for Hamiltonian in (BoseHubbardReal1D2C, BoseHubbardMom1D2C)
        @testset "$Hamiltonian" begin
            H1 = BoseHubbardReal1D2C(addr1; ta=1.0, tb=2.0, ua=0.5, ub=0.7, v=0.2)
            H2 = BoseHubbardReal1D2C(addr2; ta=2.0, tb=1.0, ua=0.7, ub=0.5, v=0.2)
            @test starting_address(H1) == addr1
            @test LOStructure(H1) == IsHermitian()

            hops1 = collect(offdiagonals(H1, addr1))
            hops2 = collect(offdiagonals(H2, addr2))
            sort!(hops1, by=a -> first(a).bsa)
            sort!(hops2, by=a -> first(a).bsb)

            addrs1 = first.(hops1)
            addrs2 = flip.(first.(hops2))
            values1 = last.(hops1)
            values2 = last.(hops1)
            @test addrs1 == addrs2
            @test values1 == values2

            @test eval(Meta.parse(repr(H1))) == H1
            @test eval(Meta.parse(repr(H2))) == H2
        end
    end
end

@testset "HubbardRealSpace" begin
    @testset "Constructor" begin
        bose = BoseFS((1, 2, 3, 4, 5, 6))
        @test_throws MethodError HubbardRealSpace(BoseFS{10,10})
        @test_throws ArgumentError HubbardRealSpace(bose; geometry=PeriodicBoundaries(3,3))
        @test_throws ArgumentError HubbardRealSpace(
            bose; geometry=PeriodicBoundaries(3,2), t=[1, 2],
        )
        @test_throws ArgumentError HubbardRealSpace(
            bose; geometry=PeriodicBoundaries(3,2), u=[1 1; 1 1],
        )

        comp = CompositeFS(bose, bose)
        @test_throws ArgumentError HubbardRealSpace(
            comp; geometry=PeriodicBoundaries(3,2), t=[1, 2], u=[1 2; 3 4],
        )
        @test_throws ArgumentError HubbardRealSpace(
            comp; geometry=PeriodicBoundaries(3,2), t=[1, 2], u=[2 2; 2 2; 2 2],
        )

        @test_throws ArgumentError HubbardRealSpace(
            comp; geometry=PeriodicBoundaries(3,2), v=[1 1; 1 1; 1 1],
        )

        @test_throws ArgumentError HubbardRealSpace(BoseFS2C((1,2,3), (3,2,1)))

        @test_logs (:warn,) HubbardRealSpace(FermiFS((1,0)), u=[2])
        @test_logs (:warn,) HubbardRealSpace(
            CompositeFS(BoseFS((1,1)), FermiFS((1,0))); u=[2 2; 2 2]
        )

        H = HubbardRealSpace(comp, t=[1,2], u=[1 2; 2 3])
        @test eval(Meta.parse(repr(H))) == H
    end
    @testset "Offdiagonals" begin
        f = near_uniform(FermiFS{3,12})

        H = HubbardRealSpace(f, geometry=PeriodicBoundaries(3, 4))
        od_values = last.(offdiagonals(H, f))
        od_nonzeros = filter(!iszero, od_values)
        @test length(od_values) == 12
        @test length(od_nonzeros) == 6

        H = HubbardRealSpace(f, geometry=PeriodicBoundaries(4, 3))
        od_values = last.(offdiagonals(H, f))
        od_nonzeros = filter(!iszero, od_values)
        @test length(od_values) == 12
        @test length(od_nonzeros) == 8

        H = HubbardRealSpace(f, geometry=HardwallBoundaries(3, 4))
        od_values = last.(offdiagonals(H, f))
        od_nonzeros = filter(!iszero, od_values)
        @test length(od_values) == 12
        @test length(od_nonzeros) == 3

        H = HubbardRealSpace(f, geometry=HardwallBoundaries(4, 3))
        od_values = last.(offdiagonals(H, f))
        od_nonzeros = filter(!iszero, od_values)
        @test length(od_values) == 12
        @test length(od_nonzeros) == 4

        H = HubbardRealSpace(f, geometry=LadderBoundaries(2, 6))
        od_values = last.(offdiagonals(H, f))
        od_nonzeros = filter(!iszero, od_values)
        @test length(od_values) == 9
        @test length(od_nonzeros) == 5

        hard_ladder = LadderBoundaries(2, 6, subgeometry=HardwallBoundaries)
        H = HubbardRealSpace(f, geometry=hard_ladder)
        od_values = last.(offdiagonals(H, f))
        od_nonzeros = filter(!iszero, od_values)
        @test length(od_values) == 9
        @test length(od_nonzeros) == 3
    end
    @testset "1D Bosons (single)" begin
        H1 = HubbardReal1D(BoseFS((1, 1, 1, 1, 1, 0)); u=2, t=3)
        H2 = HubbardRealSpace(BoseFS((1, 1, 1, 1, 1, 0)); u=[2], t=[3])

        @test exact_energy(H1) == exact_energy(H2)
    end
    @testset "1D Bosons (2-component)" begin
        add1 = BoseFS2C(
            (1, 1, 1, 0, 0, 0),
            (1, 0, 0, 0, 0, 0),
        )
        H1 = BoseHubbardReal1D2C(add1, ua=2, v=3, tb=4)

        add2 = CompositeFS(
            BoseFS((1, 1, 1, 0, 0, 0)),
            BoseFS((1, 0, 0, 0, 0, 0)),
        )
        H2 = HubbardRealSpace(add2, t=[1,4], u=[2 3; 3 0])

        add3 = CompositeFS(
            BoseFS((1, 1, 1, 0, 0, 0)),
            FermiFS((1, 0, 0, 0, 0, 0)),
        )
        H3 = HubbardRealSpace(add3, t=[1,4], u=[2 3; 3 0])

        add4 = CompositeFS(
            BoseFS((1, 0, 0, 0, 0, 0)),
            BoseFS((1, 1, 1, 0, 0, 0)),
        )
        H4 = HubbardRealSpace(add4, t=[4,1], u=[0 3; 3 2])

        add5 = CompositeFS(
            FermiFS((1, 0, 0, 0, 0, 0)),
            BoseFS((1, 1, 1, 0, 0, 0)),
        )
        H5 = HubbardRealSpace(add5, t=[4,1], u=[0 3; 3 2])

        E1 = exact_energy(H1)
        E2 = exact_energy(H2)
        E3 = exact_energy(H3)
        E4 = exact_energy(H4)
        E5 = exact_energy(H5)

        @test E1 ≈ E2 rtol=0.0001
        @test E2 ≈ E3 rtol=0.0001
        @test E3 ≈ E4 rtol=0.0001
        @test E4 ≈ E5 rtol=0.0001
    end
    @testset "1D Fermions" begin
        H1 = HubbardRealSpace(FermiFS((1, 1, 1, 0, 0, 0)), t=[3.5])

        # Kinetic energies [+1, -1, -2, -1, +1, +2] can be multiplied by t to get the exact
        # energy.
        @test exact_energy(H1) ≈ -14 rtol=0.0001

        # Not interacting, we can sum the parts together.
        H2 = HubbardRealSpace(
            CompositeFS(FermiFS((1, 1, 1, 1, 0, 0)), FermiFS((1, 1, 0, 0, 0, 0))),
            t=[1, 2], u=[0 0; 0 0],
        )

        @test exact_energy(H2) ≈ -3 + -6 rtol=0.0001

        # Repulsive interactions increase energy.
        H3 = HubbardRealSpace(
            CompositeFS(FermiFS((1, 1, 1, 1, 0, 0)), FermiFS((1, 1, 0, 0, 0, 0))),
            t=[1, 2], u=[0 1; 1 0],
        )
        @test exact_energy(H3) > -9

        # Attractive interactions reduce energy.
        H4 = HubbardRealSpace(
            CompositeFS(FermiFS((1, 1, 1, 1, 0, 0)), FermiFS((1, 1, 0, 0, 0, 0))),
            t=[1, 2], u=[0 -1; -1 0],
        )
        @test exact_energy(H4) < -9
    end
    @testset "1D trap" begin
        H1 = HubbardReal1DEP(BoseFS((1,2,3,4)); u=2, t=3, v_ho=4)
        H2 = HubbardRealSpace(BoseFS((1,2,3,4)); u=[2], t=[3], v=[4])

        @test exact_energy(H1) ≈ exact_energy(H2)

        # composite
        add3 = CompositeFS(
            BoseFS((1, 1, 1, 0, 0, 0)),
            BoseFS((1, 0, 0, 0, 0, 0)),
        )
        H3 = HubbardRealSpace(add3, v=[1,4], u=[2 3; 3 0])

        add4 = CompositeFS(
            BoseFS((1, 0, 0, 0, 0, 0)),
            BoseFS((1, 1, 1, 0, 0, 0)),
        )
        H4 = HubbardRealSpace(add4, v=[4,1], u=[0 3; 3 2])

        E3 = exact_energy(H3)
        E4 = exact_energy(H4)
        @test E3 ≈ E4 rtol=0.0001
    end
    @testset "2D Fermions" begin
        @testset "2 × 2" begin
            p22 = PeriodicBoundaries(2, 2)
            @test exact_energy(
                HubbardRealSpace(near_uniform(FermiFS{1, 4}), geometry=p22, t=[2])
            ) ≈ -8 rtol=0.001
            @test exact_energy(
                HubbardRealSpace(near_uniform(FermiFS{2, 4}), geometry=p22, t=[2])
            ) ≈ -8 rtol=0.001
            @test exact_energy(
                HubbardRealSpace(near_uniform(FermiFS{3, 4}), geometry=p22, t=[2])
            ) ≈ -8 rtol=0.001
            @test exact_energy(
                HubbardRealSpace(near_uniform(FermiFS{4, 4}), geometry=p22, t=[2])
            ) ≈ 0 rtol=0.001
        end
        @testset "4 × 4" begin
            p44 = PeriodicBoundaries(4, 4)
            @test exact_energy(
                HubbardRealSpace(near_uniform(FermiFS{1, 16}), geometry=p44)
            ) ≈ -4 rtol=0.001
            @test exact_energy(
                HubbardRealSpace(near_uniform(FermiFS{2, 16}), geometry=p44)
            ) ≈ -6 rtol=0.001
            @test exact_energy(
                HubbardRealSpace(near_uniform(FermiFS{3, 16}), geometry=p44)
            ) ≈ -8 rtol=0.001
            # Note: a vector with only near_uniform is orthogonal to the ground state, so
            # KrylovKit will give the wrong energy here.
            @test exact_energy(
                HubbardRealSpace(FermiFS((1,0,1,0,1,0,1,0,1,0,0,0,0,0,0,0)), geometry=p44)
            ) ≈ -10 rtol=0.001
        end
        @testset "Two-component" begin
            H1 = HubbardRealSpace(
                CompositeFS(near_uniform(FermiFS{3,9}), near_uniform(FermiFS{2,9}));
                t=[1,2],
                u=[0 0; 0 0],
                geometry=PeriodicBoundaries(3, 3),
            )
            @test exact_energy(H1) ≈ -16 rtol=0.001

            H2 = HubbardRealSpace(
                CompositeFS(near_uniform(FermiFS{3,9}), near_uniform(FermiFS{2,9}));
                t=[1,2],
                u=[0 1; 1 0],
                geometry=PeriodicBoundaries(3, 3),
            )
            @test exact_energy(H2) > -16

            H3 = HubbardRealSpace(
                CompositeFS(near_uniform(FermiFS{3,9}), near_uniform(FermiFS{2,9}));
                t=[1,2],
                u=[0 -1; -1 0],
                geometry=PeriodicBoundaries(3, 3),
            )
            @test exact_energy(H3) < -16
        end
        @testset "hardwall and ladder" begin
            geom1 = LadderBoundaries(2, 3, subgeometry=HardwallBoundaries)
            geom2 = HardwallBoundaries(2, 3)
            geom3 = HardwallBoundaries(3, 2)
            bose = BoseFS((1, 1, 1, 0, 0, 0))
            fermi = FermiFS((1, 0, 0, 0, 1, 0))

            H1 = HubbardRealSpace(bose, geometry=geom1)
            H2 = HubbardRealSpace(bose, geometry=geom2)
            H3 = HubbardRealSpace(bose, geometry=geom3)
            @test exact_energy(H1) == exact_energy(H2)
            @test exact_energy(H1) ≈ exact_energy(H3)

            H1 = HubbardRealSpace(fermi, geometry=geom1)
            H2 = HubbardRealSpace(fermi, geometry=geom2)
            H3 = HubbardRealSpace(fermi, geometry=geom3)
            @test exact_energy(H1) == exact_energy(H2)
            @test exact_energy(H1) ≈ exact_energy(H3)
        end
    end
end

@testset "Importance sampling" begin
    @testset "Gutzwiller" begin
        @testset "Gutzwiller transformation" begin
            for H in (
                HubbardMom1D(BoseFS((2,2,2)), u=6),
                ExtendedHubbardReal1D(BoseFS((1,1,1,1,1,1,1,1,1,1,1,1)), u=6, t=2.0),
                BoseHubbardMom1D2C(BoseFS2C((1,2,3), (1,0,0)), ub=2.0),
            )
                # GutzwillerSampling with parameter zero is exactly equal to the original H
                G = GutzwillerSampling(H, 0.0)
                addr = starting_address(H)
                @test starting_address(G) == addr
                @test all(x == y for (x, y) in zip(offdiagonals(H, addr), offdiagonals(G, addr)))
                @test LOStructure(G) isa AdjointKnown
                @test LOStructure(Rimu.Hamiltonians.TransformUndoer(G,G)) isa AdjointKnown

                @test eval(Meta.parse(repr(G))) == G
                @test eval(Meta.parse(repr(G'))) == G'

                g = rand()
                G = GutzwillerSampling(H, g)
                for i in 1:num_offdiagonals(G, addr)
                    addr2, me = get_offdiagonal(G, addr, i)
                    w = exp(-g * (diagonal_element(H, addr2) - diagonal_element(H, addr)))
                    @test get_offdiagonal(H, addr, i)[2] * w == me
                    @test get_offdiagonal(H, addr, i)[1] == addr2
                    @test diagonal_element(H, addr2) == diagonal_element(G, addr2)
                end
            end
        end

        @testset "Gutzwiller observables" begin
            for H in (
                HubbardReal1D(BoseFS((2,2,2)), u=6),
                HubbardMom1D(BoseFS((2,2,2)), u=6),
                ExtendedHubbardReal1D(BoseFS((1,1,1,1,1,1,1,1,1,1,1,1)), u=6, t=2.0),
                # BoseHubbardMom1D2C(BoseFS2C((1,2,3), (1,0,0)), ub=2.0), # multicomponent not implemented for G2RealCorrelator
            )
                # energy
                g = rand()
                x = rand()
                G = GutzwillerSampling(H, g)
                add = starting_address(H)
                dv = DVec(add => x)
                # transforming the Hamiltonian again should be consistent
                fsq = Rimu.Hamiltonians.TransformUndoer(G)
                fHf = Rimu.Hamiltonians.TransformUndoer(G, H)
                Ebare = dot(dv, H, dv)/dot(dv, dv)
                Egutz = dot(dv, G, dv)/dot(dv, dv)
                Etrans = dot(dv, fHf, dv)/dot(dv, fsq, dv)
                @test Ebare ≈ Egutz ≈ Etrans

                # general operators
                m = num_modes(add)
                g2vals = map(d -> dot(dv, G2RealCorrelator(d), dv)/dot(dv, dv), 0:m-1)
                g2transformed = map(d -> dot(dv, Rimu.Hamiltonians.TransformUndoer(G,G2RealCorrelator(d)), dv)/dot(dv, fsq, dv), 0:m-1)
                @test all(g2vals ≈ g2transformed)

                # type promotion
                G2mom = G2MomCorrelator(1)
                @test eltype(Rimu.Hamiltonians.TransformUndoer(G, G2mom)) == eltype(G2mom)
            end
        end
    end

    @testset "GuidingVector" begin
        H = HubbardMom1D(BoseFS((2,2,2)), u=6)
        v = DVec(
            BoseFS{6,3}((0, 0, 6)) => 0.0770580680636451,
            BoseFS{6,3}((6, 0, 0)) => 0.0770580680636451,
            BoseFS{6,3}((1, 1, 4)) => 0.3825802976327182,
            BoseFS{6,3}((4, 1, 1)) => 0.3825802976327182,
            BoseFS{6,3}((0, 6, 0)) => 0.04322440994245527,
            BoseFS{6,3}((3, 3, 0)) => 0.2565124277520772,
            BoseFS{6,3}((3, 0, 3)) => 0.3460652270329457,
            BoseFS{6,3}((0, 3, 3)) => 0.2565124277520772,
            BoseFS{6,3}((1, 4, 1)) => 0.28562685053740633,
            BoseFS{6,3}((2, 2, 2)) => 0.6004825560434165;
            capacity=100,
        )
        @testset "GuidingVector transformation" begin
            @testset "With empty vector" begin
                G = GuidingVectorSampling(H, empty(v), 0.2)

                addr = starting_address(H)
                @test starting_address(G) == addr
                @test all(x == y for (x, y) in zip(offdiagonals(H, addr), offdiagonals(G, addr)))
                @test LOStructure(G) isa AdjointKnown
                @test LOStructure(Rimu.Hamiltonians.TransformUndoer(G,G)) isa AdjointKnown
            end

            @testset "With non-empty vector" begin
                G = GuidingVectorSampling(H, v, 0.2)
                addr = starting_address(H)
                @test starting_address(G) == addr
                @test LOStructure(G) isa AdjointKnown
                @test LOStructure(Rimu.Hamiltonians.TransformUndoer(G,G)) isa AdjointKnown
                @test G == GuidingVectorSampling(H; vector = v, eps = 0.2) # call signature

                for i in 1:num_offdiagonals(G, addr)
                    addr2, me = get_offdiagonal(G, addr, i)
                    top = ifelse(v[addr2] < 0.2, 0.2, v[addr2])
                    bot = ifelse(v[addr] < 0.2, 0.2, v[addr])
                    w = top / bot
                    @test get_offdiagonal(H, addr, i)[2] * w ≈ me
                    @test get_offdiagonal(H, addr, i)[1] == addr2
                    @test diagonal_element(H, addr2) == diagonal_element(G, addr2)
                end
            end
        end

        @testset "Guiding vector observables" begin
            for H in (
                HubbardReal1D(BoseFS((2,2,2)), u=6),
                HubbardMom1D(BoseFS((2,2,2)), u=6),
                ExtendedHubbardReal1D(BoseFS((1,1,1,1,1,1,1,1,1,1,1,1)), u=6, t=2.0),
                # BoseHubbardMom1D2C(BoseFS2C((1,2,3), (1,0,0)), ub=2.0), # multicomponent not implemented for G2RealCorrelator
            )
                # energy
                x = rand()
                G = GuidingVectorSampling(H, v, 0.2)
                add = starting_address(H)
                dv = DVec(add => x)
                # transforming the Hamiltonian again should be consistent
                fsq = Rimu.Hamiltonians.TransformUndoer(G)
                fHf = Rimu.Hamiltonians.TransformUndoer(G, H)
                Ebare = dot(dv, H, dv)/dot(dv, dv)
                Egutz = dot(dv, G, dv)/dot(dv, dv)
                Etrans = dot(dv, fHf, dv)/dot(dv, fsq, dv)
                @test Ebare ≈ Egutz ≈ Etrans

                # general operators
                m = num_modes(add)
                g2vals = map(d -> dot(dv, G2RealCorrelator(d), dv)/dot(dv, dv), 0:m-1)
                g2transformed = map(d -> dot(dv, Rimu.Hamiltonians.TransformUndoer(G,G2RealCorrelator(d)), dv)/dot(dv, fsq, dv), 0:m-1)
                @test all(g2vals ≈ g2transformed)

                # type promotion
                G2mom = G2MomCorrelator(1)
                @test eltype(Rimu.Hamiltonians.TransformUndoer(G, G2mom)) == eltype(G2mom)
            end
        end
    end

    @testset "adjoints" begin
        M = MatrixHamiltonian(rand(Complex{Float64}, (20, 20)))
        @test Matrix(M; sort=true) == M.m
        @test Matrix(M'; sort=true) == M.m'

        @testset "Gutzwiller adjoint" begin
            @test Matrix(GutzwillerSampling(M, 0.2)') == Matrix(GutzwillerSampling(M, 0.2))'
            @test LOStructure(GutzwillerSampling(M, 0.2)) isa AdjointKnown
            @test LOStructure(
                GutzwillerSampling(HubbardReal1D(BoseFS((1,2)),t=0+2im), 0.2)
            ) isa AdjointUnknown
        end
        @testset "GuidingVector adjoint" begin
            v = DVec(starting_address(M) => 10; capacity=10)
            @test Matrix(GuidingVectorSampling(M, v, 0.2)') ≈
                Matrix(GuidingVectorSampling(M, v, 0.2))'
            @test LOStructure(GuidingVectorSampling(M, v, 0.2)) isa AdjointKnown
            @test LOStructure(GuidingVectorSampling(
                HubbardReal1D(BoseFS((1,2)),t=0+2im),
                DVec(BoseFS((1,2)) => 1.1; capacity=10),
                0.2,
            )) isa AdjointUnknown
        end
    end

    @testset "supported transformations" begin
        # supported
        H = HubbardMom1D(BoseFS((2,2,2)), u=6)
        v = DVec(starting_address(H) => 1.)
        for G in (
            GutzwillerSampling(H,g=1),
            GuidingVectorSampling(H, v, 0.2),
        )
            # test supported constructor
            @test !isa(try Rimu.Hamiltonians.TransformUndoer(G) catch e e end, Exception)
            @test !isa(try Rimu.Hamiltonians.TransformUndoer(G,H) catch e e end, Exception)
        end
        # unsupported
        for H in (
            HubbardMom1D(BoseFS((2,2,2)), u=6),
            ExtendedHubbardReal1D(BoseFS((1,1,1,1,1,1,1,1,1,1,1,1)), u=6, t=2.0),
            BoseHubbardMom1D2C(BoseFS2C((1,2,3), (1,0,0)), ub=2.0),
        )
            @test_throws ArgumentError Rimu.Hamiltonians.TransformUndoer(H)
            @test_throws ArgumentError Rimu.Hamiltonians.TransformUndoer(H, H)
        end
    end
end

@testset "AbstractMatrix and MatrixHamiltonian" begin
    # lomc!() with AbstractMatrix
    ham = HubbardReal1D(BoseFS((1, 1, 1, 1)))
    dim = dimension(ham)
    @test dim ≤ dimension(Int, starting_address(ham)) == dimension(starting_address(ham))
    bsr = BasisSetRep(ham, starting_address(ham))
    sm, basis = sparse(bsr), bsr.basis
    @test dim == length(basis)
    # run lomc! in deterministic mode with Matrix and Vector
    a = lomc!(sm, ones(dim)).df
    b = lomc!(sm, ones(dim)).df
    @test a.shift ≈ b.shift
    # run lomc! in deterministic mode with Hamiltonian and DVec
    v = DVec(k=>1.0 for k in basis; style=IsDeterministic()) # corresponds to `ones(dim)`
    c = lomc!(ham, v).df
    @test a.shift ≈ c.shift

    # MatrixHamiltonian
    @test_throws ArgumentError MatrixHamiltonian([1 2 3; 4 5 6])
    @test_throws ArgumentError MatrixHamiltonian(sm, starting_address = dim+1)
    # adjoint nonhermitian
    nonhermitian = MatrixHamiltonian([1 2; 4 5])
    @test LOStructure(nonhermitian) == AdjointKnown()
    @test get_offdiagonal(nonhermitian,2,1)[2] == get_offdiagonal(nonhermitian',1,1)[2]

    # wrap sparse matrix as MatrixHamiltonian
    mh =  MatrixHamiltonian(sm)
    # adjoint IsHermitian
    @test LOStructure(mh) == IsHermitian()
    @test mh' == mh

    @test starting_address(mh) == 1
    @test dimension(mh) == dim

    # lomc!
    # float walkernumber triggers IsDeterministic algorithm
    d = lomc!(mh, ones(dim)).df
    @test d.shift ≈ a.shift
    # integer walkernumber triggers IsStochasticInteger algorithm
    Random.seed!(15)
    e = lomc!(mh, ones(Int,dim)).df
    @test ≈(e.shift[end], a.shift[end], atol=0.3)
    # wrap full matrix as MatrixHamiltonian
    fmh =  MatrixHamiltonian(Matrix(sm))
    f = lomc!(fmh, ones(dim)).df
    @test f.shift ≈ a.shift
end

@testset "G2MomCorrelator" begin
    # v0 is the exact ground state from BoseHubbardMom1D2C(aIni;ua=0,ub=0,v=0.1)
    bfs1=BoseFS([0,2,0])
    bfs2=BoseFS([0,1,0])
    aIni = BoseFS2C(bfs1,bfs2)
    v0 = DVec(
        BoseFS2C((0, 2, 0), (0, 1, 0)) => 0.9999389545691221,
        BoseFS2C((1, 1, 0), (0, 0, 1)) => -0.007812695959057453,
        BoseFS2C((0, 1, 1), (1, 0, 0)) => -0.007812695959057453,
        BoseFS2C((2, 0, 0), (1, 0, 0)) => 4.046694762039993e-5,
        BoseFS2C((0, 0, 2), (0, 0, 1)) => 4.046694762039993e-5,
        BoseFS2C((1, 0, 1), (0, 1, 0)) => 8.616127793651117e-5,
    )
    g0 = G2MomCorrelator(0)
    g1 = G2MomCorrelator(1)
    g2 = G2MomCorrelator(2)
    g3 = G2MomCorrelator(3)
    @test imag(dot(v0,g0,v0)) == 0 # should be strictly real
    @test abs(imag(dot(v0,g3,v0))) < 1e-10
    @test dot(v0,g0,v0) ≈ 0.65 rtol=0.01
    @test dot(v0,g1,v0) ≈ 0.67 rtol=0.01
    @test dot(v0,g2,v0) ≈ 0.67 rtol=0.01
    @test dot(v0,g3,v0) ≈ 0.65 rtol=0.01
    @test num_offdiagonals(g0,aIni) == 2

    # on first component
    g0f = G2MomCorrelator(0,:first)
    g1f = G2MomCorrelator(1,:first)
    @test imag(dot(v0,g0f,v0)) == 0 # should be strictly real
    @test dot(v0,g0f,v0) ≈ 1.33 rtol=0.01
    @test dot(v0,g1f,v0) ≈ 1.33 + 7.08e-5im rtol=0.01
    # on second component
    g0s = G2MomCorrelator(0,:second)
    g1s = G2MomCorrelator(1,:second)
    #@test_throws ErrorException("invalid ONR") get_offdiagonal(g0s,aIni,1) # should fail due to invalid ONR
    @test dot(v0,g0s,v0) ≈ 1/3
    @test dot(v0,g1s,v0) ≈ 1/3
    # test against BoseFS
    ham1 = HubbardMom1D(bfs1)
    ham2 = HubbardMom1D(bfs2)
    @test num_offdiagonals(g0f,aIni) == num_offdiagonals(ham1,bfs1)
    @test num_offdiagonals(g0s,aIni) == num_offdiagonals(ham2,bfs2)
    aIni = BoseFS2C(bfs2,bfs1) # flip bfs1 and bfs2
    @test get_offdiagonal(g0s,aIni,1) == (BoseFS2C(BoseFS{1,3}((0, 1, 0)),BoseFS{2,3}((1, 0, 1))), 0.47140452079103173)
    # test on BoseFS
    @test diagonal_element(g0s,bfs1) == 4/3
    @test diagonal_element(g0s,bfs2) == 1/3
end

@testset "G2RealCorrelator" begin
    m = 6
    n1 = 4
    n2 = m
    add1 = BoseFS((n1,0,0,0,0,0))
    add2 = near_uniform(BoseFS{n2,m})

    # localised state
    @test diagonal_element(G2RealCorrelator(0), add1) == n1 * (n1 - 1) / m
    @test diagonal_element(G2RealCorrelator(1), add1) == 0.

    # constant density state
    @test diagonal_element(G2RealCorrelator(0), add2) == (n2/m) * ((n2/m) - 1)
    @test diagonal_element(G2RealCorrelator(1), add2) == (n2/m)^2

    # local-local
    comp = CompositeFS(add1,add1)
    @test diagonal_element(G2RealCorrelator(0), comp) == 2n1 * (2n1 - 1) / m
    @test diagonal_element(G2RealCorrelator(1), comp) == 0.

    # local-uniform (assuming unit filling)
    comp = CompositeFS(add1,add2)
    @test diagonal_element(G2RealCorrelator(0), comp) == (n1 + 1) * n1 / m
    @test diagonal_element(G2RealCorrelator(1), comp) == (2 * (n1 + 1) + (m - 2)) / m

    # uniform-uniform
    comp = CompositeFS(add2,add2)
    @test diagonal_element(G2RealCorrelator(0), comp) == (2n2 / m) * (2 * (n2 / m) - 1)
    @test diagonal_element(G2RealCorrelator(1), comp) == (2n2 / m)^2

    # offdiagonals
    @test num_offdiagonals(G2RealCorrelator(0), add1) == 0
    @test num_offdiagonals(G2RealCorrelator(0), comp) == 0

    # Test show method
    d = 5
    output = @capture_out print(G2RealCorrelator(d))
    @test output == "G2RealCorrelator($d)"
end

@testset "SuperfluidCorrelator" begin
    m = 6
    n1 = 4
    n2 = m
    add1 = BoseFS((n1,0,0,0,0,0))
    add2 = near_uniform(BoseFS{n2,m})

    # localised state
    @test @inferred diagonal_element(SuperfluidCorrelator(0), add1) == n1/m
    @test @inferred diagonal_element(SuperfluidCorrelator(1), add1) == 0.

    # constant density state
    @test diagonal_element(SuperfluidCorrelator(0), add2) == n2/m
    @test diagonal_element(SuperfluidCorrelator(1), add2) == 0.

    # offdiagonals
    @test num_offdiagonals(SuperfluidCorrelator(0), add1) == 1
    @test num_offdiagonals(SuperfluidCorrelator(0), add2) == 6

    # get_offdiagonal
    @test get_offdiagonal(SuperfluidCorrelator(0), add1, 1) == (add1, n1/m)
    @test get_offdiagonal(SuperfluidCorrelator(1), add1, 1) == (BoseFS((3,1,0,0,0,0)), sqrt(n1)/m)
    @test get_offdiagonal(SuperfluidCorrelator(0), add2, 1) == (add2, 1/m)
    @test get_offdiagonal(SuperfluidCorrelator(1), add2, 1) == (BoseFS((0,2,1,1,1,1)), sqrt(2)/m)

    # Test show method
    d = 5
    output = @capture_out print(SuperfluidCorrelator(d))
    @test output == "SuperfluidCorrelator($d)"
end

@testset "StringCorrelator" begin
    m = 6
    n1 = 4
    n2 = m

    # unital refers to n̄=1
    non_unital_localised_state = BoseFS((n1,0,0,0,0,0))
    non_unital_uniform_state = near_uniform(non_unital_localised_state)

    localised_state = BoseFS((n2,0,0,0,0,0))
    uniform_state = near_uniform(BoseFS{n2,m})

    S0 = StringCorrelator(0)
    S1 = StringCorrelator(1)
    S2 = StringCorrelator(2)

    @test num_offdiagonals(S0, localised_state) == 0

    # non unital localised state
    @test @inferred diagonal_element(S0, non_unital_localised_state) ≈ 20/9
    @test @inferred diagonal_element(S1, non_unital_localised_state) ≈ (-4/9)*exp(im * -2pi/3)

    # non unital near uniform state
    @test @inferred diagonal_element(S0, non_unital_uniform_state) ≈ 2/9

    # constant density localised state
    @test @inferred diagonal_element(S0, localised_state) == 5.
    @test @inferred diagonal_element(S1, localised_state) ≈ 1
    @test @inferred diagonal_element(S2, localised_state) ≈ -1

    # constant density uniform state
    @test @inferred diagonal_element(S0, uniform_state) == 0
    @test @inferred diagonal_element(S2, uniform_state) == 0

    # Test return type for integer, and non-integer filling
    @test @inferred diagonal_element(S0, localised_state) isa Float64
    @test @inferred diagonal_element(S1, non_unital_localised_state) isa ComplexF64

    # Test show method
    d = 5
    output = @capture_out print(StringCorrelator(d))
    @test output == "StringCorrelator($d)"

end

@testset "Momentum" begin
    @test diagonal_element(Momentum(), BoseFS((0,0,2,1,3))) ≡ 2.0
    @test diagonal_element(Momentum(fold=false), BoseFS((0,0,2,1,3))) ≡ 7.0
    @test diagonal_element(Momentum(1), BoseFS((1,0,0,0))) ≡ -1.0
    @test_throws MethodError diagonal_element(Momentum(2), BoseFS((0,1,0)))

    for add in (BoseFS2C((0,1,2,3,0), (1,2,3,4,5)), FermiFS2C((1,0,0,1), (0,0,1,0)))
        @test diagonal_element(Momentum(1), add) + diagonal_element(Momentum(2), add) ≡
            diagonal_element(Momentum(0), add)
    end

    @test num_offdiagonals(Momentum(), BoseFS((0,1,0))) == 0
    @test LOStructure(Momentum(2; fold=true)) == IsDiagonal()
    @test Momentum(1)' === Momentum(1)
end

@testset "DensityMatrixDiagonal" begin
    @test diagonal_element(DensityMatrixDiagonal(5), FermiFS((0,1,0,1,0,1,0))) == 0
    @test diagonal_element(DensityMatrixDiagonal(2; component=1), BoseFS((1,5,1,0))) == 5

    for add in (
        CompositeFS(BoseFS((1,2,3,4,5)), BoseFS((5,4,3,2,1))),
        BoseFS2C((1,2,3,4,5), (5,4,3,2,1))
    )
        for i in 1:5
            @test diagonal_element(DensityMatrixDiagonal(i, component=1), add) == i
            @test diagonal_element(DensityMatrixDiagonal(i, component=2), add) == 6 - i
            @test diagonal_element(DensityMatrixDiagonal(i), add) == 6
        end
    end

    @test num_offdiagonals(DensityMatrixDiagonal(1), BoseFS((0,1,0))) == 0
    @test LOStructure(DensityMatrixDiagonal(2)) == IsDiagonal()
    @test DensityMatrixDiagonal(15)' === DensityMatrixDiagonal(15)
end

@testset "HubbardReal1DEP" begin
    for M in [3,4]
        is = range(-fld(M,2); length=M) # [-M÷2, M÷2) including left boundary
        js = shift_lattice(is) # shifted such that js[1] = 0
        @test js[1] == 0
        @test shift_lattice_inv(js) == is
    end
    m = 100 # number of lattice sites, i.e. L in units of the lattice parameter alpha
    n = 1 # number of particles
    addr = BoseFS(Tuple(i == 1 ? n : 0 for i in 1:m)) # at the bottom of potential
    l0 = 10 # harmonic oscillator length in units of alpha; 1 << l0 << m
    v_ho = 0.5/l0^2 # energies now in units of hbar omega
    t = 0.5*l0^2 # energies now in units of hbar omega
    h = HubbardReal1DEP(addr; t, v_ho)
    # all particles at the bottom of potential well
    @test diagonal_element(h, addr) == 0 == h.ep⋅onr(addr)
    energies = eigvals(Matrix(h)) .+ 2n*t # shifted by bottom of Hubbard dispersion
    @test energies[1:3] ≈ 0.5:1.0:2.5 atol=0.005 # first few eigenvalues
    # # Here is a quick plot script that shows eigenvalues to deviate around n = 10
    # using Plots
    # r = 1:15
    # scatter(r .-1, energies[r], label="Hubbard with ho potential", legend=:bottomright)
    # plot!(n->n+0.5, r .-1, label="n + 1/2")
    # ylabel!("Energy")
    # xlabel!("ho quantum number n")
    # title!("Harmonic oscillator in Hubbard, M = $m, l_0 = $l0")
end

@testset "HubbardMom1D(FermiFS2C)" begin
    @testset "Two fermions vs two bosons" begin
        bose = HubbardMom1D(BoseFS((0,0,2,0,0)))
        fermi = HubbardMom1D(CompositeFS(FermiFS((0,0,1,0,0)), FermiFS((0,0,1,0,0))))

        @test exact_energy(bose) ≈ exact_energy(fermi)
    end
    @testset "Comparison with HubbardRealSpace" begin
        c = CompositeFS(FermiFS((0,1,1,1,0)), FermiFS((0,0,1,0,0)))
        h_real = HubbardRealSpace(c; u=[0 0.5; 0.5 0])
        h_mom = HubbardMom1D(c; u=0.5)

        @test exact_energy(h_real) ≈ exact_energy(h_mom)
    end
end

@testset "HubbardMom1DEP" begin
    @testset "Comparison with real space" begin
        h_real = HubbardReal1DEP(BoseFS((1,1,1,1,1)); v_ho=2, t=2, u=1.2)
        h_mom = HubbardMom1DEP(BoseFS((0,0,5,0,0)); v_ho=2, t=2, u=1.2)

        @test exact_energy(h_real) ≈ exact_energy(h_mom)
    end
    @testset "no potential/fermions" begin
        c = CompositeFS(FermiFS((0,1,0,1,0,0)), FermiFS((0,0,1,0,0,0)))
        h_real = HubbardMom1D(c, u=2)
        h_mom = HubbardMom1DEP(c, v_ho=0, u=2)

        @test Matrix(h_real) == Matrix(h_mom)
    end
    @testset "Two fermions vs two bosons" begin
        for dispersion in (continuum_dispersion, hubbard_dispersion)
            bose = HubbardMom1DEP(BoseFS((0,0,2,0,0)); v_ho=1.5, dispersion)
            fermi = HubbardMom1DEP(
                CompositeFS(FermiFS((0,0,1,0,0)), FermiFS((0,0,1,0,0)));
                v_ho=1.5, dispersion
            )
            @test exact_energy(bose) ≈ exact_energy(fermi)
        end
    end
end

"""
    compare_to_bethe(g, nf, m)

Compare transcorrelated numbers to numbers you get form Bethe ansatz.
"""
function compare_to_bethe(g, nf, m; hamiltonian=Transcorrelated1D, kwargs...)
    if nf == 2
        f1 = f2 = FermiFS([i == cld(m, 2) ? 1 : 0 for i in 1:m])
        exact = g == 10 ? 5.2187287509452015 : g == -10 ? -25.640329369393125 : error()
    elseif nf == 3
        f1 = FermiFS([i == cld(m, 2) || i == cld(m, 2) + 1 ? 1 : 0 for i in 1:m])
        f2 = FermiFS([i == cld(m, 2) ? 1 : 0 for i in 1:m])
        exact = g == -10 ? -15.151863462651115 : error()
    elseif nf == 6
        f1 = f2 = FermiFS([abs(i - cld(m, 2)) ≤ 1 ? 1 : 0 for i in 1:m])
        exact = g == 10 ? 148.90448481827905 : g == -10 ? -43.819879567678 : error()
    else
        error()
    end

    t = m^2/2
    v = t*2/m*g
    c = CompositeFS(f1,f2)
    if hamiltonian == Transcorrelated1D
        ham = Transcorrelated1D(c; t, v, kwargs...)
    elseif hamiltonian == HubbardMom1D
        ham = HubbardMom1D(c; t, u=v, dispersion=continuum_dispersion, kwargs...)
    else
        error()
    end
    energy = eigen(Matrix(ham)).values[1]
    return abs(energy - exact)
end

@testset "Transcorrelated1D" begin
    @testset "Bethe ansatz energies" begin
        @test compare_to_bethe(10, 2, 7) < 0.03
        @test compare_to_bethe(-10, 2, 7) ≤ 0.02
        @test compare_to_bethe(-10, 3, 7) ≤ 0.06
        @test compare_to_bethe(10, 6, 7) < 1.5
        @test compare_to_bethe(-10, 6, 7) < 0.4

        @test compare_to_bethe(-10, 3, 6) < compare_to_bethe(-10, 3, 7)
    end
    @testset "very high cutoff" begin
        # When setting a high cutoff, the differences between
        # Transcorrelated and HubbardMom1D become small.
        f1 = FermiFS((0,1,0,1,0))
        f2 = FermiFS((0,0,1,0,0))
        c = CompositeFS(f1, f2)
        h_trans_cut = Transcorrelated1D(c; cutoff=100_000, v=15)
        h_trans = Transcorrelated1D(c; v=15)
        h_mom = HubbardMom1D(c; u=15, dispersion=continuum_dispersion)

        @test exact_energy(h_trans) ≉ exact_energy(h_mom)
        @test exact_energy(h_trans_cut) ≈ exact_energy(h_mom)

        normal_error = compare_to_bethe(10, 6, 7)
        cutoff_error = compare_to_bethe(10, 6, 7; cutoff=3)
        @test normal_error < cutoff_error < 2 * normal_error
    end
    @testset "no three body term" begin
        f1 = FermiFS((0,1,0,1,0))
        f2 = FermiFS((0,0,1,0,1))
        c = CompositeFS(f1, f2)
        h_trans = Transcorrelated1D(c)
        h_trans_no3b = Transcorrelated1D(c; three_body_term=false)

        @test length(offdiagonals(h_trans, c)) > length(offdiagonals(h_trans_no3b, c))

        @test compare_to_bethe(-10, 3, 20) <
            compare_to_bethe(-10, 3, 20; three_body_term=false, cutoff=4) <
            compare_to_bethe(-10, 3, 20; three_body_term=false, cutoff=3) <
            compare_to_bethe(-10, 3, 20; hamiltonian=HubbardMom1D)
    end
    @testset "non-interacting with potential" begin
        f1 = FermiFS((0,0,1,0,1,0))
        f2 = FermiFS((0,0,0,1,0,1))
        c = CompositeFS(f1, f2)
        h_trans = Transcorrelated1D(c; v=0, v_ho=4)
        h_mom = HubbardMom1DEP(c; u=0, dispersion=continuum_dispersion, v_ho=4)

        @test exact_energy(h_trans) ≈ exact_energy(h_mom)
    end
    @testset "matrix size / folding" begin
        f1 = FermiFS((0,1,0,1,0,0)) # using even number of sites: folding changes things
        f2 = FermiFS((0,0,1,0,1,0))
        c = CompositeFS(f1, f2)
        h_trans = Transcorrelated1D(c; v=-3)
        h_mom = HubbardMom1D(c; u=-3, dispersion=continuum_dispersion)

        @test size(sparse(h_trans))[1] < size(sparse(h_mom))[1]
    end
end

@testset "ParitySymmetry" begin
    @test_throws ArgumentError ParitySymmetry(HubbardMom1D(BoseFS((1, 1))))
    @test_throws ArgumentError ParitySymmetry(HubbardMom1D(BoseFS((1, 1, 1))); even=false)

    @testset "HubbardMom1D" begin
        ham = HubbardMom1D(BoseFS((1, 0, 1, 2, 0)))
        even = ParitySymmetry(ham; odd=false)
        odd = ParitySymmetry(ham; even=false)

        ham_m = Matrix(ham)
        even_m = Matrix(even)
        odd_m = Matrix(odd)

        @test sort(vcat(eigvals(even_m), eigvals(odd_m))) ≈ eigvals(ham_m)
        @test issymmetric(even_m)
        @test issymmetric(odd_m)
    end
    @testset "2-particle HubbardMom1DEP" begin
        ham = HubbardMom1DEP(BoseFS((0,0,1,1,0)))
        even = ParitySymmetry(ham)
        odd = ParitySymmetry(ham; even=false)

        h_eigs = eigvals(Matrix(ham))
        p_eigs = sort!(vcat(eigvals(Matrix(even)), eigvals(Matrix(odd))))

        @test starting_address(even) == reverse(starting_address(ham))
        @test h_eigs ≈ p_eigs
    end
    @testset "Multicomponent" begin
        ham = HubbardRealSpace(
            CompositeFS(FermiFS((1,1,0)), FermiFS((1,0,0)), BoseFS((0,0,2)))
        )
        even_b = BasisSetRep(ParitySymmetry(ham))
        odd_b = BasisSetRep(ParitySymmetry(ham; odd=true))

        for add in even_b.basis
            @test add == min(add, reverse(add))
        end
        for add in odd_b.basis
            @test add == min(add, reverse(add))
            @test add ≠ reverse(add)
        end

        ham_m = Matrix(ham)
        even_m = Matrix(even_b)
        odd_m = Matrix(odd_b)

        @test size(ham_m, 1) == size(even_m, 1) + size(odd_m, 1)
        @test sort(real.(vcat(eigvals(even_m), eigvals(odd_m)))) ≈ real.(eigvals(ham_m))
        @test issymmetric(even_m)
        @test issymmetric(odd_m)
    end
    @testset "Even Hamiltonian" begin
        # This Hamiltonian only has even addresses.
        ham = HubbardMom1D(BoseFS((0,0,0,2,0,0,0)); u=3)
        even_b = BasisSetRep(ParitySymmetry(ham))

        ham_m = Matrix(ham)
        even_m = Matrix(even_b)

        @test ham_m == even_m
        @test issymmetric(even_m)
    end
end

@testset "TimeReversalSymmetry" begin
    @test_throws ArgumentError TimeReversalSymmetry(HubbardMom1D(BoseFS((1, 1))))
    @test_throws ArgumentError TimeReversalSymmetry(BoseHubbardMom1D2C(BoseFS2C((1, 1),(2,1))))
    @test_throws ArgumentError begin
        TimeReversalSymmetry(HubbardRealSpace(CompositeFS(FermiFS((1, 1)),BoseFS((2,1)))))
    end
    @test_throws ArgumentError TimeReversalSymmetry(HubbardMom1D(FermiFS2C((1,0,1),(1,0,1)));odd=true)
    @test_throws ArgumentError TimeReversalSymmetry(HubbardMom1D(FermiFS2C((1,0,1),(1,0,1)); u=2+3im))

    @testset "HubbardMom1D" begin
        ham = HubbardMom1D(FermiFS2C((1,0,1),(0,1,1)))
        even = TimeReversalSymmetry(ham; odd=false)
        odd = TimeReversalSymmetry(ham; even=false)

        ham_m = Matrix(ham)
        even_m = Matrix(even)
        odd_m = Matrix(odd)

        @test sort(vcat(eigvals(even_m), eigvals(odd_m))) ≈ eigvals(ham_m)
        @test issymmetric(even_m)
        @test issymmetric(odd_m)
    end
    @testset "2-particle BoseHubbardMom1D2C" begin
        ham = BoseHubbardMom1D2C(BoseFS2C((0,1,1),(1,0,1)))
        even = TimeReversalSymmetry(ham)
        odd = TimeReversalSymmetry(ham; even=false)

        h_eigs = eigvals(Matrix(ham))
        p_eigs = sort!(vcat(eigvals(Matrix(even)), eigvals(Matrix(odd))))

        @test starting_address(even) == time_reverse(starting_address(ham))
        @test h_eigs ≈ p_eigs

        @test issymmetric(Matrix(odd))
        @test issymmetric(Matrix(even))
        @test LOStructure(odd) isa IsHermitian
    end

end

@testset "BasisSetRep" begin
    @testset "basics" begin
        m = 100
        n = 100
        addr = BoseFS(Tuple(i == 1 ? n : 0 for i in 1:m))
        ham = HubbardReal1D(addr)
        @test_throws ArgumentError BasisSetRep(ham) # dimension too large
        m = 2
        n = 10
        addr = near_uniform(BoseFS{n,m})
        ham = HubbardReal1D(addr)
        bsr = BasisSetRep(ham; nnzs = dimension(ham))
        @test length(bsr.basis) == dimension(bsr) ≤  dimension(ham)
        @test_throws ArgumentError BasisSetRep(ham, BoseFS((1,2,3))) # wrong address type
        @test Matrix(bsr) == Matrix(bsr.sm) == Matrix(ham)
        @test sparse(bsr) == bsr.sm == sparse(ham)
        addr2 = bsr.basis[2]
        @test starting_address(BasisSetRep(ham, addr2)) ==  addr2
        @test isreal(ham) == (eltype(ham) <: Real)
        @test isdiag(ham) == (LOStructure(ham) ≡ IsDiagonal())
        @test ishermitian(ham) == (LOStructure(ham) ≡ IsHermitian())
        @test issymmetric(ham) == (ishermitian(ham) && isreal(ham))
    end

    @testset "filtering" begin
        ham = HubbardReal1D(near_uniform(BoseFS{10,2}))
        bsr_orig = BasisSetRep(ham; sort=true)
        mat_orig = Matrix(bsr_orig)
        mat_cut_index = diag(mat_orig) .< 30
        mat_cut_manual = mat_orig[mat_cut_index, mat_cut_index]
        bsr = BasisSetRep(ham; cutoff=30, sort=true)
        mat_cut = Matrix(bsr)
        @test mat_cut == mat_cut_manual
        # pass a basis and generate truncated BasisSetRep
        bsrt = BasisSetRep(ham, bsr.basis; filter= Returns(false), sort=true)
        @test bsrt.basis == bsr.basis
        @test bsr.sm == bsrt.sm
        # pass addresses and generate reachable basis
        @test BasisSetRep(ham, bsr.basis, sort=true).basis == bsr_orig.basis

        filterfun(fs) = maximum(onr(fs)) < 8
        mat_cut_index = filterfun.(BasisSetRep(ham; sort=true).basis)
        mat_cut_manual = mat_orig[mat_cut_index, mat_cut_index]
        mat_cut = Matrix(ham; filter=filterfun, sort=true)
        @test mat_cut == mat_cut_manual
    end

    @testset "getindex" begin
        ham = HubbardReal1D(near_uniform(BoseFS{10,2}))
        bsr = BasisSetRep(ham; sort=true)
        b = bsr.basis
        @test [ham[i, j] for i in b, j in b] == Matrix(bsr)
    end

    @testset "momentum blocking" begin
        add1 = BoseFS((2,0,0,0))
        add2 = BoseFS((0,1,0,1))
        ham = HubbardMom1D(add1)

        @test Matrix(ham, add1; sort=true) == Matrix(ham, add2; sort=true)
        @test Matrix(ham, add1) ≠ Matrix(ham, add2)

        add1 = BoseFS((2,0,0,0,0))
        add2 = BoseFS((0,1,0,0,1))
        ham = HubbardMom1D(add1)

        @test Matrix(ham, add1; sort=true) == Matrix(ham, add2; sort=true)
        @test Matrix(ham, add1) ≠ Matrix(ham, add2)
    end

    using Rimu.Hamiltonians: fix_approx_hermitian!, isapprox_enforce_hermitian!
    using Rimu.Hamiltonians: build_sparse_matrix_from_LO
    using Random
    @testset "fix_approx_hermitian!" begin
        # generic `Matrix`
        Random.seed!(17)
        mat = rand(5,5)
        @test !ishermitian(mat)
        @test_throws ArgumentError fix_approx_hermitian!(mat; test_approx_symmetry=true)
        @test !ishermitian(mat) # still not hermitian
        fix_approx_hermitian!(mat; test_approx_symmetry=false)
        @test ishermitian(mat) # now it is hermitian

        # sparse matrix
        Random.seed!(17)
        mat = sparse(rand(5,5))
        @test !ishermitian(mat)
        @test_throws ArgumentError fix_approx_hermitian!(mat; test_approx_symmetry=true)
        @test !ishermitian(mat) # still not hermitian

        # subtle symmetry violation due to `ParitySymmetry` wrapper
        ham = HubbardMom1D(BoseFS((1, 0, 1, 2, 0)))
        even = ParitySymmetry(ham; odd=false)
        odd = ParitySymmetry(ham; even=false)

        even_sm, _ = build_sparse_matrix_from_LO(even)
        even_m = Matrix(even) # symmetrised version via BasisSetRep

        @test !issymmetric(even_sm) # not symmetric due to floating point errors
        @test issymmetric(even_m) # because it was passed through `fix_approx_hermitian!`
        @test even_sm ≈ even_m # still approximately the same!
    end

    @testset "basis-only" begin
        m = 5
        n = 5
        add = near_uniform(BoseFS{n,m})
        ham = HubbardReal1D(add)
        @test_throws ArgumentError build_basis(ham, BoseFS((1,2,3))) # wrong address type
        # same basis as BSR
        bsr = BasisSetRep(ham)
        basis = build_basis(ham)
        @test basis == bsr.basis
        @test basis == build_basis(ham, basis) # passing multiple addresses
        # sorting
        basis = build_basis(ham, add; sort = true)
        @test basis == sort!(bsr.basis)
        # filtering
        @test_throws ArgumentError build_basis(ham, add; sizelim = 100)
        @test length(build_basis(ham, add; cutoff = -1)) == 1 # no new addresses added
        cutoff = n * (n-1) / 4  # half maximum energy
        bsr = BasisSetRep(ham, add; cutoff)
        basis = build_basis(ham, add; cutoff)
        @test basis == bsr.basis
    end
end

@testset "Stoquastic" begin
    ham = HubbardMom1D(BoseFS((0,5,0))) # a Hamiltonian that has a sign problem
    sham = Stoquastic(ham) # sign problem removed, but smaller ground state eigenvalue
    stoquastic_gap = eigvals(Matrix(ham))[1] - eigvals(Matrix(sham))[1]
    @test stoquastic_gap > 0
    tc_ham = Transcorrelated1D(FermiFS2C((1,1,0),(1,0,1)))
    @test LOStructure(Stoquastic(tc_ham)) == AdjointUnknown()
    @test LOStructure(Stoquastic(G2RealCorrelator(2))) == IsDiagonal()
end

@testset "Harmonic oscillator in Cartesian basis" begin
    @testset "HOCartesianContactInteractions" begin
        # argument checks
        @test_throws ArgumentError HOCartesianContactInteractions(BoseFS(4, 1=>1); S = (5,))
        @test_throws ArgumentError HOCartesianContactInteractions(BoseFS(4, 1=>1); S = (4,), η = (2,3))

        N = 3
        D = 2
        M = 4
        S = ntuple(_ -> M + 1, D)
        addr = BoseFS(prod(S), 1 => N)
        H = HOCartesianContactInteractions(addr; S)
        E0 = Hamiltonians.noninteracting_energy(H, addr)
        @test N*D/2 == E0
        @test diagonal_element(H, BoseFS(prod(S), (1,2,3) .=> 1)) ≈ 6.4177817256162255

        block_df = get_all_blocks(H, max_energy = E0 + M)
        @test length(block_df[:,:block_E0]) == 9
        @test Int.(block_df[:,:block_E0]) == [3,4,5,6,7,4,5,6,7]
        @test block_df[:,:block_size] == [1,1,4,7,16,1,2,7,12]

        # interaction matrix elements
        @test count(H.vtable .== 0) == 312
        @test sum(H.vtable) ≈ 11.220010295489221

        # offdiagonals interface
        @test num_offdiagonals(H, addr) == dimension(H) - 1

        h = offdiagonals(H, addr)
        @test Base.eltype(h) == Tuple{typeof(addr),eltype(H)}
        @test Base.IteratorSize(h) == Base.SizeUnknown()
        @test_throws ErrorException getindex(h,1)
        @test_throws ErrorException size(h)
        @test_throws ErrorException length(h)

        next_state = (1,1,3)
        @test iterate(h) == ((addr,0.0), next_state)
        @test isnothing(iterate(h, next_state))

        # block_by_level = false
        H = HOCartesianContactInteractions(addr; S, block_by_level = false)
        all_offs = collect(offdiagonals(H, addr))
        @test length(all_offs) == 169
        @test sum(o -> o[2], all_offs) ≈ 0.3151984121740107

        # aspect ratio
        S = (4,2,2)
        addr = BoseFS(prod(S), 1 => 1)
        H = HOCartesianContactInteractions(addr; S)
        @test H.aspect == (1,3,3)
        @test H.aspect1 == (1.0,3.0,3.0)
        H = HOCartesianContactInteractions(addr; S, η = (1,2,3))
        @test H.aspect == (1,3,3)
        @test H.aspect1 == (1.0,2.0,3.0)
        H = HOCartesianContactInteractions(addr; S, η = 2)
        @test H.aspect == (1,3,3)
        @test H.aspect1 == (1.0,2.0,2.0)

        S = (4,4)
        H = HOCartesianContactInteractions(addr; S)
        b1 = Hamiltonians.find_Ebounds(3, 2, S, Hamiltonians.box_to_aspect(S))
        b2 = Hamiltonians.find_Ebounds(3, 2, S, H.aspect)
        @test b1 == b2
        @test !(b1 === b2)

        @test eval(Meta.parse(repr(H))) == H
    end

    @testset "HOCartesianEnergyConservedPerDim" begin
        # argument checks
        # @test_logs (:warn,) HOCartesianEnergyConservedPerDim(BoseFS(12, 1=>1); S = (3,4))
        @test_throws ArgumentError HOCartesianEnergyConservedPerDim(BoseFS(4, 1=>1); S = (5,))
        @test_throws ArgumentError HOCartesianEnergyConservedPerDim(BoseFS(4, 1=>1); S = (4,), η = (2,3))

        N = 3
        D = 2
        M = 4
        S = ntuple(_ -> M + 1, D)
        addr = BoseFS(prod(S), 1 => N)
        H = HOCartesianEnergyConservedPerDim(addr; S)
        E0 = Hamiltonians.noninteracting_energy(H, addr)
        @test N*D/2 == E0

        block_df = get_all_blocks(H, max_energy = E0 + M)
        @test length(block_df[:,:block_E0]) == 15
        @test Int.(block_df[:,:block_E0]) == [3,4,5,6,7,4,5,6,7,5,6,7,6,7,7]
        @test block_df[:,:block_size] == [1,1,2,3,4,1,2,4,6,2,4,8,3,6,4]

        # interaction matrix elements
        @test count(H.vtable .== 0) == 70
        @test sum(H.vtable) ≈ 2 * 3.3630246382916664

        # aspect ratio
        S = (4,2,2)
        addr = BoseFS(prod(S), 1 => 1)
        H = HOCartesianEnergyConservedPerDim(addr; S)
        @test H.aspect1 == (1.0,3.0,3.0)
        H = HOCartesianEnergyConservedPerDim(addr; S, η = (1,2,3))
        @test H.aspect1 == (1.0,2.0,3.0)
        H = HOCartesianEnergyConservedPerDim(addr; S, η = 2)
        @test H.aspect1 == (1.0,2.0,2.0)

        @test eval(Meta.parse(repr(H))) == H
    end

    @testset "HOCartesianCentralImpurity" begin
        # argument checks
        @test_throws ArgumentError HOCartesianCentralImpurity(BoseFS(4, 1=>1); max_nx = 1)
        @test_throws ArgumentError HOCartesianCentralImpurity(BoseFS(4, 1=>1); max_nx = 2)
        @test_throws ArgumentError HOCartesianCentralImpurity(BoseFS(4, 1=>1); max_nx = 4, ηs = (0.5,))

        N = 1
        M = 8
        ηs = (2,)
        P = prod(x -> M÷x + 1, (1,ηs...))
        addr = BoseFS(P, 1 => N)
        H = HOCartesianCentralImpurity(addr; max_nx = M, ηs)
        @test H.aspect == (1.0, float.(ηs)...)

        G = HOCartesianCentralImpurity(addr; S = H.S, ηs)
        @test G == H

        # interaction matrix elements
        @test length(H.vtable) == M÷2 + 1     # 5
        @test sum(H.vtable) ≈ -3.497817080215528

        bsr = BasisSetRep(H; sizelim=Inf)
        @test dimension(bsr) == 15  # dimension(bsr) < dimension(H)
        @test sum(bsr.sm) ≈ 142.6393438659114

        @test eval(Meta.parse(repr(H))) == H
    end

    @testset "Angular momentum" begin
        @test_throws ArgumentError AxialAngularMomentumHO((2,); addr = BoseFS(2))
        @test_throws ArgumentError AxialAngularMomentumHO((1,2,3); addr = BoseFS(6))

        S = (3,3,3)
        addr = BoseFS(prod(S), 3 => 2)

        Lz = AxialAngularMomentumHO(S; addr)
        Ly = AxialAngularMomentumHO(S; z_dim=2, addr)
        Lx = AxialAngularMomentumHO(S; z_dim=1, addr)

        Lz_vals = eigvals(Matrix(BasisSetRep(Lz)))
        Ly_vals = eigvals(Matrix(BasisSetRep(Ly)))
        Lx_vals = eigvals(Matrix(BasisSetRep(Lx)))

        expected = [-4, -2, 0, 0, 2, 4]
        @test Lz_vals ≈ expected
        @test Ly_vals ≈ expected
        @test Lx_vals == [0.0]  # initial state is excited purely in x dimension
    end

    @testset "find blocks" begin
        N = 2
        D = 2
        M = 4
        S = ntuple(_ -> M + 1, D)
        addr = BoseFS(prod(S), 1 => N)
        H = HOCartesianEnergyConservedPerDim(addr; S)
        block_df_vert = get_all_blocks(H; max_energy = N*D/2 + M, method = :vertices)
        block_df_comb = get_all_blocks(H; max_energy = N*D/2 + M, method = :comb)

        # different methods find the same blocks but with different key addresses
        vert_blocks = block_df_vert[!,[:block_E0,:block_size]]
        comb_blocks = block_df_comb[!,[:block_E0,:block_size]]
        @test vert_blocks == comb_blocks

        @test nrow(get_all_blocks(H, max_blocks = 5)) == 5
        @test nrow(get_all_blocks(H, max_blocks = 5, method = :comb)) == 5

        @test nrow(
            @test_logs (:warn,) get_all_blocks(H; target_energy = 100)
        ) == 0
        @test nrow(
            @test_logs (:warn,) get_all_blocks(H; max_energy = 1)
        ) == 0
        @test nrow(
            @test_logs (:warn,) get_all_blocks(H; max_energy = 3, target_energy = 4)
        ) == 0

        df = get_all_blocks(H; save_to_file = "test_block_df.arrow")
        df_file = load_df("test_block_df.arrow")
        @test df[!,[1,2,3,5]] == df_file[!,[1,2,3,5]]

        # HOCartesianContactInteractions requires a valid energy restriction
        @test_throws ArgumentError get_all_blocks(HOCartesianContactInteractions(addr; S))

        # block_by_level = false
        H = HOCartesianContactInteractions(addr; S, block_by_level = false)
        df = get_all_blocks(H)
        @test nrow(df) == 2^D
    end

    @testset "vertices" begin
        n = 3
        for k in 0:n
            @test Hamiltonians._binomial(n, Val(k)) == Base.binomial(n, k)
        end

        @test_throws OverflowError Hamiltonians._first_vertex(n, Val(0))
        @test Hamiltonians._first_vertex(n, Val(1), 0, 0) == n

        @test Hamiltonians.vertices(1, Val(3)) == (3,2,1)
        @test Hamiltonians.vertices(10, Val(3)) == (5,4,3)
        @test Hamiltonians.vertices(n, Val(1)) == (n,)

        @test Hamiltonians.index((3,2,1)) == 1
        @test Hamiltonians.index((5,4,3)) == 10
    end

    @testset "HO utilities" begin
        S = (4,4)
        @test_throws ArgumentError fock_to_cart(BoseFS(1, 1 => 1), S)
        modes = [5, 5, 16]
        addr = BoseFS(prod(S), modes .=> 1)
        @test fock_to_cart(addr, S) == [(0, 1), (0, 1), (3, 3)]
        @test fock_to_cart(addr, S; zero_index = false) == [(1, 2), (1, 2), (4, 4)]

        null_addr = BoseFS(prod(S), 1=>0)
        @test isempty(fock_to_cart(null_addr, S))
    end
<<<<<<< HEAD

    @testset "FroehlichPolaron" begin
        addr = OccupationNumberFS(0, 0, 0, 0, 1, 0, 0, 0)
        ham = FroehlichPolaron(addr; total_mom=3, alpha=6, num_dimensions=3)
        @test num_dimensions(ham) == num_dimensions(ham.geometry) == 3
        @test ham.geometry == PeriodicBoundaries(2, 2, 2)
        @test eval(Meta.parse(repr(ham))) == ham
        @test starting_address(ham) == ham.addr == addr

        # TODO: test the rest of the interface (add `FroehlichPolaron` to interface tests)
    end
=======
end

@testset "dimension and multi-component addresses" begin
    addresses = [CompositeFS(FermiFS((1,0,1)), FermiFS((0,1,0))), BoseFS((1,0,1)),
                FermiFS2C((1,0,1), (0,1,0)), BoseFS2C((1,0,1), (0,1,0))
    ]
    [@test dimension(addr) == dimension(typeof(addr)) for addr in addresses]
>>>>>>> 348892c8
end<|MERGE_RESOLUTION|>--- conflicted
+++ resolved
@@ -1597,7 +1597,6 @@
         null_addr = BoseFS(prod(S), 1=>0)
         @test isempty(fock_to_cart(null_addr, S))
     end
-<<<<<<< HEAD
 
     @testset "FroehlichPolaron" begin
         addr = OccupationNumberFS(0, 0, 0, 0, 1, 0, 0, 0)
@@ -1609,7 +1608,6 @@
 
         # TODO: test the rest of the interface (add `FroehlichPolaron` to interface tests)
     end
-=======
 end
 
 @testset "dimension and multi-component addresses" begin
@@ -1617,5 +1615,4 @@
                 FermiFS2C((1,0,1), (0,1,0)), BoseFS2C((1,0,1), (0,1,0))
     ]
     [@test dimension(addr) == dimension(typeof(addr)) for addr in addresses]
->>>>>>> 348892c8
 end