--- conflicted
+++ resolved
@@ -7,84 +7,6 @@
 using Suppressor
 using Test
 
-<<<<<<< HEAD
-function test_dvec_interface(type, ks, vs; kwargs...)
-    K = eltype(ks)
-    V = eltype(vs)
-    ps = [k => v for (k, v) in zip(ks, vs)]
-
-    @testset "$type{$K,$V}" begin
-        @testset "constructors" begin
-            dvec1 = type(ps...; kwargs...)
-            dvec2 = type(Dict(ps...))
-            for (k, v) in ps
-                @test dvec1[k] == dvec2[k] == v
-            end
-            @test dvec1 == dvec2
-
-            dvec3 = type(Dict{K,V}(); kwargs...)
-            dvec4 = type{K,V}()
-
-            @test isempty(dvec4)
-            for (k, _) in ps
-                @test dvec3[k] == dvec4[k] == zero(V)
-            end
-
-            dvec5 = type(dvec2; kwargs...)
-            @test dvec5 == dvec2
-
-            dvec6 = type(IdDict(ps))
-            for (k, v) in ps
-                @test dvec6[k] == v
-            end
-
-            @test sizehint!(dvec1, 1000) === dvec1
-
-            @test localpart(dvec1) === localpart(localpart(dvec1))
-        end
-        @testset "empty, similar" begin
-            dvec1 = type(ps; kwargs...)
-            dvec2 = empty(empty(empty(empty(dvec1))))
-            dvec3 = similar(similar(similar(similar(dvec1))))
-            @test typeof(dvec1) == typeof(dvec2) == typeof(dvec3)
-            @test isempty(dvec2)
-            @test isempty(dvec3)
-            @test keytype(dvec1) == keytype(dvec2) == keytype(dvec3)
-
-            dvec4 = empty(dvec1, String)
-            @test keytype(dvec4) == keytype(dvec1)
-            @test valtype(dvec4) == String
-
-            dvec5 = empty(dvec1, String, String)
-            @test keytype(dvec5) == String
-            @test valtype(dvec5) == String
-        end
-        @testset "setindex, delete" begin
-            dvec = type(ps...; kwargs...)
-            @test length(dvec) == length(ps)
-            zerovector!(dvec)
-            @test length(dvec) == 0
-            for (k, v) in shuffle(ps)
-                dvec[k] = v
-            end
-            for (k, v) in shuffle(ps)
-                @test dvec[k] == v
-                delete!(dvec, k)
-                @test iszero(dvec[k])
-            end
-            @test isempty(dvec)
-            for (k, v) in shuffle(ps)
-                dvec[k] += v
-            end
-            for (k, v) in shuffle(ps)
-                dvec[k] -= v
-            end
-            @test isempty(dvec)
-        end
-        @testset "types and traits" begin
-            dvec = type(ps...; kwargs...)
-            @test dvec isa AbstractDVec{K,V}
-=======
 function test_dvec_interface(type; kwargs...)
     @testset "$type w/ $kwargs" begin
         @testset "basics" begin
@@ -122,8 +44,6 @@
             end
             @testset "properties" begin
                 u = type(:a => 1, :b => 2; kwargs...)
-                v = type(0.5 => 0.1im; kwargs...)
-
                 @test valtype(u) ≡ scalartype(u) ≡ Int
                 @test keytype(u) ≡ Symbol
                 @test eltype(u) ≡ Pair{Symbol,Int}
@@ -131,6 +51,7 @@
                 @test ndims(u) == 1
                 @test u isa AbstractDVec{Symbol,Int}
 
+                v = type(0.5 => 0.1im; kwargs...)
                 @test valtype(v) ≡ scalartype(v) ≡ ComplexF64
                 @test keytype(v) ≡ Float64
                 @test eltype(v) ≡ Pair{Float64,ComplexF64}
@@ -183,6 +104,8 @@
                 @test e == zerovector(u) == empty(u) == similar(u)
                 @test e == zerovector!(copy(u)) == zerovector!(copy(u)) == empty!(copy(u))
                 @test e ≡ zerovector!(e) ≡ zerovector!!(e) ≡ empty!(e)
+                @test typeof(empty(u)) === typeof(u)
+                @test typeof(zerovector(u)) === typeof(u)
 
                 @test scalartype(zerovector(u, Int)) ≡ Int
                 @test scalartype(empty(u, Int)) ≡ Int
@@ -195,7 +118,7 @@
                 @test scale(u, 3.5) == 3.5u == v
                 @test scale!!(copy(u), 3.5) == scale!(copy(u), 3.5) == v
                 @test scale!(zerovector(u), u, 3.5) == v
-                @test lmul!(2, copy(u)) == rmul!(copy(u), 2) == mul!(copy(u), u, 2) == v
+                @test lmul!(3.5, copy(u)) == rmul!(copy(u), 3.5) == mul!(copy(u), u, 2) == v
                 @test u == type(1 => 1.0 + im, 2 => -2.0im)
                 @test isempty(0 * u)
                 @test isempty(scale(u, 0))
@@ -211,7 +134,6 @@
                 u = type(45 => 10.0, 12 => 3.5; kwargs...)
                 v = type(45 => -10.0, 13 => -1.0, 12 => 1.0; kwargs...)
                 w = type(13 => -1.0, 12 => 4.5; kwargs...)
->>>>>>> a478a2c9
 
                 @test add(u, v) == u + v == w
                 @test add!(copy(u), v) == w
@@ -221,170 +143,6 @@
                 @test add(v, u, 2, -7) == 2u - 7v == x
                 @test axpby!(2, u, -7, copy(v)) == x
 
-<<<<<<< HEAD
-            @test valtype(dvec) ≡ V
-            @test valtype(typeof(dvec)) ≡ V
-
-            @test isreal(dvec) == (V <: Real)
-            @test ndims(dvec) == 1
-        end
-        @testset "norm, normalize" begin
-            dvec = type(Dict(ps))
-            for p in (1, 2, Inf)
-                @test norm(dvec, p) == norm(vs, p)
-            end
-            @test norm(dvec) == norm(dvec, 2)
-            @test_throws ErrorException norm(dvec, 3)
-
-            @test norm(empty(dvec)) == 0
-            @test norm(empty(dvec), 1) == 0
-            @test norm(empty(dvec), 2) == 0
-            @test norm(empty(dvec), Inf) == 0
-
-            if valtype(dvec) == float(valtype(dvec))
-                @test norm(normalize(dvec)) ≈ 1
-
-                normalize!(dvec, 1)
-                @test norm(dvec, 1) ≈ 1
-
-                @test norm(dvec, Inf) == maximum(abs, values(dvec))
-                normalize!(dvec, Inf)
-                @test norm(dvec, Inf) ≈ 1
-            end
-        end
-        @testset "copy" begin
-            dvec1 = type(Dict(ps))
-            dvec2 = type{K,V}()
-
-            copy!(dvec2, dvec1)
-            for (k, v) in ps
-                @test dvec2[k] == v
-            end
-
-            dvec3 = copy(dvec1)
-            empty!(dvec1)
-            for (k, v) in ps
-                @test dvec3[k] == v
-            end
-        end
-        @testset "all, any" begin
-            dvec = type(DVec(ps))
-
-            @test all(pairs(dvec)) do p
-                p in ps
-            end
-            @test all(keys(dvec)) do k
-                k in ks
-            end
-            @test all(values(dvec)) do v
-                v in vs
-            end
-
-            @test any(pairs(dvec)) do p
-                p == ps[end]
-            end
-            @test any(keys(dvec)) do k
-                k == ks[1]
-            end
-            @test any(values(dvec)) do v
-                v == vs[end ÷ 2]
-            end
-        end
-        @testset "mul!, *, rmul!, lmul!" begin
-            dvec = type(Dict(ps))
-            res1 = type{K,V}()
-            mul!(res1, dvec, one(V))
-            @test res1 == dvec
-            mul!(res1, dvec, zero(V))
-            @test isempty(res1)
-            mul!(res1, dvec, V(2))
-            res2 = V(2) * dvec
-            res3 = dvec * V(2)
-            @test res1 == res2 == res3
-            for (k, v) in ps
-                @test res1[k] == 2v
-            end
-
-            rmul!(dvec, V(3))
-            for (k, v) in ps
-                @test dvec[k] == 3v
-            end
-
-            lmul!(V(2), dvec)
-            for (k, v) in ps
-                @test dvec[k] == 6v
-            end
-            @test isempty(lmul!(0, copy(dvec)))
-            @test isempty(rmul!(copy(dvec), 0))
-        end
-        @testset "add!, +, -" begin
-            dvec1 = type(Dict(ps))
-            dvec2 = type(Dict(ps[1:2:end]))
-            add!(dvec1, dvec2)
-            for (i, (k, v)) in enumerate(ps)
-                if isodd(i)
-                    @test dvec1[k] == 2v
-                else
-                    @test dvec1[k] == v
-                end
-            end
-            @test dvec1 == type(Dict(ps)) + dvec2
-
-            copy!(dvec2, dvec1)
-            add!(dvec1, type{K,V}())
-            @test dvec1 == dvec2
-
-            @test isempty(dvec1 - dvec1)
-            @test type(ps) - type(ps[1:2:end]) == type(ps[2:2:end])
-        end
-        @testset "axpy!" begin
-            dvec1 = type(Dict(ps))
-            dvec2 = type(Dict(ps[1:2:end]))
-            axpy!(V(2), dvec1, dvec2)
-            for (i, (k, v)) in enumerate(ps)
-                if isodd(i)
-                    @test dvec2[k] == 3v
-                else
-                    @test dvec2[k] == 2v
-                end
-            end
-        end
-        @testset "axpby!" begin
-            dvec1 = type(Dict(ps))
-            dvec2 = type(Dict(ps[1:2:end]))
-            axpby!(V(2), dvec1, V(3), dvec2)
-            for (i, (k, v)) in enumerate(ps)
-                if isodd(i)
-                    @test dvec2[k] == 5v
-                else
-                    @test dvec2[k] == 2v
-                end
-            end
-        end
-        @testset "dot" begin
-            dvec1 = type(Dict(ps))
-            dvec2 = type(Dict(ps[1:2:end]))
-            dvec3 = type(Dict(ps[2:2:end]))
-
-            @test dvec1 ⋅ dvec1 ≈ norm(dvec1)^2
-            @test dvec1 ⋅ dvec2 ≈ norm(dvec2)^2
-        end
-        @testset "iteration" begin
-            dvec = type(Dict(ps))
-
-            dvec_pairs = [kv for kv in pairs(dvec)]
-            @test issetequal(ps, dvec_pairs)
-
-            dvec_keys = [k for k in keys(dvec)]
-            @test issetequal(dvec_keys, ks)
-
-            dvec_vals = [k for k in values(dvec)]
-            @test issetequal(dvec_vals, vs)
-        end
-        @testset "projection" begin
-            dvec = type(Dict(ps))
-            @test UniformProjector() ⋅ dvec == sum(dvec) == sum(vs)
-=======
                 @test u + type(12 => -3.5 + im; kwargs...) == type(45 => 10, 12 => -im)
             end
             @testset "inner" begin
@@ -465,7 +223,6 @@
         @testset "projectors" begin
             u = type(zip(1:20, [rand(-5:5) + rand(-5:5) * im for _ in 1:20]); kwargs...)
             @test UniformProjector() ⋅ u == sum(u)
->>>>>>> a478a2c9
             @test UniformProjector()[2] == 1
             @test NormProjector() ⋅ u == norm(u, 1)
             @test Norm2Projector() ⋅ u == norm(u, 2)
@@ -478,89 +235,40 @@
             @test fu isa AbstractProjector
             @test inner(fu, u) ≈ inner(u, fu) ≈ sum(abs2, u)
         end
-<<<<<<< HEAD
-        @testset "show" begin
-            h, _ = displaysize()
-            @test length(split(sprint(show, type(Dict(ps))), '\n')) < h
-        end
-    end
-
-    @testset "StochasticStyle" begin
-        @test StochasticStyle(type(:a => 1)) isa IsStochasticInteger{Int}
-        @test StochasticStyle(type(:a => 1.5; kwargs...)) isa IsDeterministic
-        @test StochasticStyle(type(:a => 1 + 2im; kwargs...)) isa IsStochastic2Pop
-        @test StochasticStyle(type(:a => SA[1 1; 1 1]; kwargs...)) isa StyleUnknown
-    end
-=======
         @testset "StochasticStyle" begin
             @test StochasticStyle(type(:a => 1; kwargs...)) isa IsStochasticInteger{Int}
             @test StochasticStyle(type(:a => 1.5; kwargs...)) isa IsDeterministic
             @test StochasticStyle(type(:a => 1 + 2im; kwargs...)) isa IsStochastic2Pop
             @test StochasticStyle(type(:a => SA[1 1; 1 1]; kwargs...)) isa StyleUnknown
         end
-    end
->>>>>>> a478a2c9
+        @testset "Stochastic styles convert eltype" begin
+            u = type(:a => 0f0; kwargs...)
+            @test valtype(u) === Float32
+            @test StochasticStyle(u) == IsDeterministic{Float32}()
+
+            v = type(:a => 1; style=IsDynamicSemistochastic(), kwargs...)
+            @test v[:a] isa Float64
+
+            w = type(:a => 1.0; style=IsStochasticInteger(), kwargs...)
+            @test w isa type{Symbol,Int}
+
+            x = type(:a => 1.0; style=IsStochastic2Pop(), kwargs...)
+            @test !isreal(x)
+        end
+    end
 end
 
 @testset "DVec" begin
     @testset "interface tests" begin
-<<<<<<< HEAD
-        keys1 = shuffle(1:20)
-        vals1 = shuffle(1:20)
-        test_dvec_interface(DVec, keys1, vals1; capacity=100)
-
-        keys2 = ['x', 'y', 'z', 'w', 'v']
-        vals2 = [1.0 + 2.0im, 3.0 - 4.0im, 0.0 - 5.0im, -2.0 + 0.0im, 12.0 + im]
-        test_dvec_interface(DVec, keys2, vals2; capacity=200)
-=======
         test_dvec_interface(DVec; capacity=200)
->>>>>>> a478a2c9
-    end
-
-    @testset "Stochastic styles convert eltype" begin
-        dvec1 = DVec(:a => 0f0)
-        @test valtype(dvec1) === Float32
-        @test StochasticStyle(dvec1) == IsDeterministic{Float32}()
-
-        dvec2 = DVec(:a => 1, style=IsDynamicSemistochastic())
-        @test dvec2[:a] isa Float64
-
-        dvec3 = DVec(:a => 1.0, style=IsStochasticInteger())
-        @test dvec3 isa DVec{Symbol,Int}
-
-        dvec4 = DVec(:a => 1.0, style=IsStochastic2Pop())
-        @test !isreal(dvec4)
-    end
+    end
+
 end
 
 @testset "InitiatorDVec" begin
     @testset "interface tests" begin
-<<<<<<< HEAD
-        keys1 = shuffle(1:20)
-        vals1 = shuffle(1:20)
-        test_dvec_interface(InitiatorDVec, keys1, vals1; capacity=100)
-
-        keys2 = ['x', 'y', 'z', 'w', 'v']
-        vals2 = [1.0 + 2.0im, 3.0 - 4.0im, 0.0 - 5.0im, -2.0 + 0.0im, 12.0 + im]
-        test_dvec_interface(InitiatorDVec, keys2, vals2; capacity=200)
-=======
         test_dvec_interface(InitiatorDVec; capacity=100)
->>>>>>> a478a2c9
-    end
-
-    @testset "Stochastic styles convert eltype" begin
-        dvec1 = InitiatorDVec(:a => 0f0)
-        @test valtype(dvec1) === Float32
-        @test StochasticStyle(dvec1) == IsDeterministic{Float32}()
-
-        dvec2 = InitiatorDVec(:a => 1, style=IsDynamicSemistochastic())
-        @test dvec2[:a] isa Float64
-
-        dvec3 = InitiatorDVec(:a => 1.0, style=IsStochasticInteger())
-        @test dvec3 isa InitiatorDVec{Symbol,Int}
-
-        dvec4 = InitiatorDVec(:a => 1.0, style=IsStochastic2Pop())
-        @test !isreal(dvec4)
+        test_dvec_interface(InitiatorDVec; initiator=DictVectors.CoherentInitiator(1))
     end
 end
 
@@ -655,29 +363,7 @@
     end
 
     @testset "interface tests" begin
-        keys1 = shuffle(1:20)
-        vals1 = shuffle(1:20)
-        test_dvec_interface(PDVec, keys1, vals1)
-
-        keys2 = ['x', 'y', 'z', 'w', 'v']
-        vals2 = [1.0 + 2.0im, 3.0 - 4.0im, 0.0 - 5.0im, -2.0 + 0.0im, 12.0 + im]
-        test_dvec_interface(PDVec, keys2, vals2)
-    end
-
-    @testset "Stochastic styles convert eltype" begin
-        dvec1 = PDVec(:a => 0f0)
-        @test valtype(dvec1) === Float32
-        @test StochasticStyle(dvec1) == IsDeterministic{Float32}()
-
-        dvec2 = PDVec(:a => 1, style=IsDynamicSemistochastic())
-        @test dvec2[:a] isa Float64
-
-        dvec3 = PDVec(:a => 1.0, style=IsStochasticInteger())
-        @test dvec3 isa PDVec{Symbol,Int}
-
-        dvec4 = PDVec(:a => 1.0, style=IsStochastic2Pop())
-        @test !isreal(dvec4)
-        @test isreal(real(dvec4))
-        @test isreal(imag(dvec4))
+        test_dvec_interface(PDVec)
+        test_dvec_interface(PDVec; initiator=true)
     end
 end