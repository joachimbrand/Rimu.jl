using Rimu
using Rimu.Interfaces: apply_operator!
using Test

"""
    apply_operator_wrap!(r::SingleState)

Returning the vectors is tracked as an allocation. This wrapper takes care of that.
"""
function apply_operator_wrap!(r)
    transition = Rimu.FirstOrderTransitionOperator(r.shift_parameters, r.hamiltonian)
    apply_operator!(r.wm, r.pv, r.v, transition)
    return nothing
end

@testset "Allocations" begin
    # The purpose of these tests is to find type instabilities that might appear as the
    # Julia compiler changes. If allocations suddenly increase by a lot, there is a good
    # chance that dynamic dispatch is happening somewhere in the code.
    b1 = near_uniform(BoseFS{10,10})
    b2 = near_uniform(BoseFS{50,50})
    b3 = near_uniform(BoseFS{100,100})

    f1 = near_uniform(FermiFS{9,10})
    f2 = near_uniform(FermiFS{24,50})
    f3 = near_uniform(FermiFS{49,100})

    for H in (
        HubbardReal1D(b1),
        HubbardReal1D(b2),
        HubbardReal1D(b3),

        HubbardMom1D(b1),
        HubbardMom1D(b2),
        HubbardMom1D(b3),

        ExtendedHubbardReal1D(b1),
        ExtendedHubbardReal1D(b2),
        ExtendedHubbardReal1D(b3),

        BoseHubbardReal1D2C(BoseFS2C(b1, b1)),
        BoseHubbardReal1D2C(BoseFS2C(b2, b2)),
        BoseHubbardReal1D2C(BoseFS2C(b3, b3)),

        BoseHubbardMom1D2C(BoseFS2C(b1, b1)),
        BoseHubbardMom1D2C(BoseFS2C(b2, b2)),
        BoseHubbardMom1D2C(BoseFS2C(b3, b3)),

        HubbardRealSpace(b1),
        HubbardRealSpace(b2),
        HubbardRealSpace(b3),

        HubbardRealSpace(f1),
        HubbardRealSpace(f2),
        HubbardRealSpace(f3),

        HubbardRealSpace(CompositeFS(f1, f1)),
        HubbardRealSpace(CompositeFS(f2, f2)),
        HubbardRealSpace(CompositeFS(f3, f3)),

        HubbardReal1DEP(b1; u=0.5, v_ho=0.5),
        HubbardReal1DEP(b2; u=0.5, v_ho=0.5),
        HubbardReal1DEP(b3; u=0.5, v_ho=0.5),

        HubbardMom1DEP(b1),
        HubbardMom1DEP(b2),
        HubbardMom1DEP(b3),

        HubbardMom1DEP(CompositeFS(f1, f1)),
        HubbardMom1DEP(CompositeFS(f2, f2)),
        HubbardMom1DEP(CompositeFS(f3, f3)),

        Transcorrelated1D(CompositeFS(f1, f1)),
        Transcorrelated1D(CompositeFS(f2, f2)),
        Transcorrelated1D(CompositeFS(f3, f3)),
        )
        addr = starting_address(H)
        for dv_type in (DVec, InitiatorDVec)
            for style in (
                IsDeterministic(),
                IsStochasticInteger(),
                IsStochasticWithThreshold(),
                IsDynamicSemistochastic(),
                )
                hamname = string(
                    nameof(typeof(H)), "(", num_modes(addr), ")/", nameof(typeof(style))
                )
                @testset "Allocations for $(hamname)" begin
                    dτ = if num_modes(addr) == 10
                        1e-4
                    elseif num_modes(addr) == 50
                        1e-5
                    else
                        1e-6
                    end

                    dv = dv_type(addr => 1.0, style=IsDynamicSemistochastic())
                    sizehint!(dv, 500_000)

                    # Warmup for lomc!
                    _, st = lomc!(
                        H, dv;
                        params=RunTillLastStep(;shift=float(diagonal_element(H, addr)), dτ),
                        maxlength=10_000,
                        laststep=1,
                    )

<<<<<<< HEAD
                    r = only(st.replicas)
=======
                    r = only(st.replica_states)
>>>>>>> e50b55c2

                    # Warmup for step!
                    apply_operator_wrap!(r)
                    apply_operator_wrap!(r)
                    apply_operator_wrap!(r)
                    apply_operator_wrap!(r)
                    apply_operator_wrap!(r)

                    allocs_step = @allocated apply_operator_wrap!(r)
                    @test allocs_step ≤ 512

                    dv = dv_type(addr => 1.0, style=IsDynamicSemistochastic())
                    allocs_full = @allocated lomc!(
                        H, dv; dτ, laststep=200, maxlength=10_000
                    )
                    @test allocs_full ≤ 1e8 # 100MiB

                    # Print out the results to make it easier to find problems.
                    print(rpad(hamname, 50))
                    print(": per step ", allocs_step, ", full ", allocs_full/(1024^2), "M\n")
                end
            end
        end
    end
end<|MERGE_RESOLUTION|>--- conflicted
+++ resolved
@@ -105,11 +105,7 @@
                         laststep=1,
                     )
 
-<<<<<<< HEAD
-                    r = only(st.replicas)
-=======
                     r = only(st.replica_states)
->>>>>>> e50b55c2
 
                     # Warmup for step!
                     apply_operator_wrap!(r)
