using DataFrames
using Rimu
using LinearAlgebra
using SafeTestsets
using StaticArrays
using Statistics
using Suppressor
using Test
using Rimu.StatsTools, Rimu.RimuIO

# assuming VERSION ≥ v"1.6"
# the following is needed because random numbers of collections are computed
# differently after version 1.6, and thus the results of many tests change
# for Golden Master Testing (@https://en.wikipedia.org/wiki/Characterization_test)
@assert VERSION ≥ v"1.6"

@safetestset "StatsTools" begin
    include("StatsTools.jl")
end

@safetestset "BitStringAddresses" begin
    include("BitStringAddresses.jl")
end

using Rimu.ConsistentRNG
@testset "ConsistentRNG" begin
    seedCRNG!(127) # uses `RandomNumbers.Xorshifts.Xoshiro256StarStar()`
    @test cRand(UInt128) == 0x50f0f296b239b257a8c2ac2f11d6d2cb

    @test rand(ConsistentRNG.CRNGs[][1],UInt128) == 0xba97314c00e092e448993a2bef41d28d
    # Only looks at first element of the `NTuple`. This should be reproducible
    # regardless of `numthreads()`.
    @test rand(trng(),UInt16) == 0x4e65
    @test rand(newChildRNG(),UInt16) == 0x03aa
    @test ConsistentRNG.check_crng_independence(0) == Threads.nthreads()
end

@safetestset "StochasticStyles" begin
    include("StochasticStyles.jl")
end

@safetestset "DictVectors" begin
    include("DictVectors.jl")
end

@testset "Hamiltonians" begin
    include("Hamiltonians.jl")
end

@safetestset "lomc!" begin
    include("lomc.jl")
end

@testset "MemoryStrategy" begin
    # Define the initial Fock state with n particles and m modes
    n = m = 9
    add = near_uniform(BoseFS{n,m})
    H = HubbardReal1D(add; u = 6.0, t = 1.0)
    dv = DVec(add => 1; style=IsStochasticWithThreshold(1.0))
    s_strat = DoubleLogUpdate(targetwalkers=100)

    @testset "NoMemory" begin
        seedCRNG!(12345)
        df = lomc!(
            H, copy(dv);
            laststep=100, s_strat, m_strat=NoMemory(), maxlength=2*dimension(H)
        ).df
<<<<<<< HEAD
        @test sum(df[:,:norm]) ≈ 2731 atol=1
=======
        @test sum(df[:,:norm]) ≈ 2907 atol=1
>>>>>>> 479574e7
    end

    @testset "DeltaMemory" begin
        seedCRNG!(12345)
        df = lomc!(
            H, copy(dv);
            laststep=100, s_strat, m_strat=DeltaMemory(1), maxlength=2*dimension(H)
        ).df
<<<<<<< HEAD
        @test sum(df[:,:norm]) ≈ 2731 atol=1
=======
        @test sum(df[:,:norm]) ≈ 2907 atol=1
>>>>>>> 479574e7

        seedCRNG!(12345)
        df = lomc!(
            H, copy(dv);
            laststep=100, s_strat, m_strat=DeltaMemory(10), maxlength=2*dimension(H)
        ).df
<<<<<<< HEAD
        @test sum(df[:,:norm]) ≈ 2474 atol=1
=======
        @test sum(df[:,:norm]) ≈ 2317 atol=1
>>>>>>> 479574e7
    end

    @testset "DeltaMemory2" begin
        seedCRNG!(12345)
        df = lomc!(
            H, copy(dv);
            laststep=100, s_strat, m_strat=Rimu.DeltaMemory2(1), maxlength=2*dimension(H)
        ).df
<<<<<<< HEAD
        @test sum(df[:,:norm]) ≈ 2731 atol=1
=======
        @test sum(df[:,:norm]) ≈ 2907 atol=1
>>>>>>> 479574e7

        seedCRNG!(12345)
        df = lomc!(
            H, copy(dv);
            laststep=100, s_strat, m_strat=Rimu.DeltaMemory2(10), maxlength=2*dimension(H)
        ).df
<<<<<<< HEAD
        @test sum(df[:,:norm]) ≈ 2567 atol=1
=======
        @test sum(df[:,:norm]) ≈ 2646 atol=1
>>>>>>> 479574e7
    end

    @testset "ShiftMemory" begin
        seedCRNG!(12345)
        df = lomc!(
            H, copy(dv);
            laststep=100, s_strat, m_strat=ShiftMemory(1), maxlength=2*dimension(H)
        ).df
<<<<<<< HEAD
        @test sum(df[:,:norm]) ≈ 2731 atol=1
=======
        @test sum(df[:,:norm]) ≈ 2907 atol=1
>>>>>>> 479574e7

        seedCRNG!(12345)
        df = lomc!(
            H, copy(dv);
            laststep=100, s_strat, m_strat=ShiftMemory(10), maxlength=2*dimension(H)
        ).df
<<<<<<< HEAD
        @test sum(df[:,:norm]) ≈ 2325 atol=1
=======
        @test sum(df[:,:norm]) ≈ 1719 atol=1
>>>>>>> 479574e7
    end
end

@testset "IsDeterministic with Vector" begin
    ham = HubbardReal1D(BoseFS((1, 1, 1, 1)))
    dim = dimension(ham)
    sm, basis = Rimu.Hamiltonians.build_sparse_matrix_from_LO(ham, starting_address(ham))
    @test dim == length(basis)
    # run lomc! in deterministic mode with Matrix and Vector
    a = lomc!(sm, ones(dim); threading=true).df # no actual threading is done, though
    b = lomc!(sm, ones(dim); threading=false).df
    @test a.shift ≈ b.shift
    # run lomc! in deterministic mode with Hamiltonian and DVec
    v = DVec(k=>1.0 for k in basis) # corresponds to `ones(dim)`
    c = lomc!(ham, v).df
    @test a.shift ≈ c.shift
end

@testset "helpers" begin
    @testset "walkernumber" begin
        v = [1,2,3]
        @test walkernumber(v) == norm(v,1)
        dvc = DVec(:a => 2-5im)
        @test StochasticStyle(dvc) isa StochasticStyles.IsStochastic2Pop
        @test walkernumber(dvc) == 2.0 + 5.0im
        Rimu.purge_negative_walkers!(dvc)
        @test walkernumber(dvc) == 2.0 + 0.0im
        dvi= DVec(:a=>Complex{Int32}(2-5im))
        @test StochasticStyle(dvi) isa StochasticStyles.IsStochastic2Pop
        dvr = DVec(i => cRandn() for i in 1:100; capacity = 100)
        @test walkernumber(dvr) ≈ norm(dvr,1)
    end
    @testset "MultiScalar" begin
        a = Rimu.MultiScalar(1, 1.0, SVector(1))
        b = Rimu.MultiScalar(SVector(2, 3.0, SVector(4)))
        c = Rimu.MultiScalar((3, 4.0, SVector(5)))
        @test a + b == c
        @test_throws MethodError a + Rimu.MultiScalar(1, 1, 1)

        @test Rimu.combine_stats(a) == a
        @test Rimu.combine_stats([a, b]) == c
    end
end

using Rimu.Blocking
@testset "Blocking" begin
    n=10
    a = rand(n)
    m = mean(a)
    @test m == sum(a)/n
    myvar(a,m) = sum((a .- m).^2)/n
    @test var(a) == sum((a .- m).^2)/(n-1)
    @test var(a, corrected=false) == sum((a .- m).^2)/n == myvar(a,m)
    @test var(a, corrected=false) == var(a, corrected=false, mean = m)
    # @benchmark myvar($a, $m)
    # @benchmark var($a, corrected=false, mean = $m)
    # evaluating the above shows that the library function is faster and avoids
    # memory allocations completely

    # test se
    a = collect(1:10)
    @test Rimu.Blocking.se(a) ≈ 0.9574271077563381
    @test Rimu.Blocking.se(a;corrected=false) ≈ 0.9082951062292475
    # test autocovariance
    @test autocovariance(a,1) ≈ 6.416666666666667
    @test autocovariance(a,1;corrected=false) ≈ 5.775
    # test covariance
    b = collect(2:11)
    @test covariance(a,b) ≈ 9.166666666666666
    @test covariance(a,b;corrected=false) ≈ 8.25
    c = collect(2:20) # should be truncated
    @test covariance(a,b) == covariance(a,c)
    @test covariance(a,b;corrected=false) == covariance(a,c;corrected=false)

    # Define the initial Fock state with n particles and m modes
    n = m = 9
    aIni = near_uniform(BoseFS{n,m})
    ham = HubbardReal1D(aIni; u = 6.0, t = 1.0)
    pa = RunTillLastStep(laststep = 1000)

    # standard fciqmc
    s = DoubleLogUpdate(targetwalkers = 100)
    svec = DVec(Dict(aIni => 2))
    StochasticStyle(svec)
    vs = copy(svec)
    post_step = ProjectedEnergy(ham, svec)
    τ_strat = ConstantTimeStep()

    seedCRNG!(12345) # uses RandomNumbers.Xorshifts.Xoroshiro128Plus()
    # @time rdfs = fciqmc!(vs, pa, ham, s, r_strat, τ_strat, similar(vs))
    @time rdfs = lomc!(
        ham, vs; params = pa, s_strat = s, post_step, τ_strat, wm = similar(vs),
    ).df
    r = autoblock(rdfs, start=101)
<<<<<<< HEAD
    @test r.s̄ ≈ -5.80 atol=0.1
    @test r.σs ≈ 0.27 atol=0.1
    @test r.ē ≈ -5.72 atol=0.1
=======
    @test r.s̄ ≈ -4.78 atol=0.1
    @test r.σs ≈ 0.27 atol=0.1
    @test r.ē ≈ -5.81 atol=0.1
>>>>>>> 479574e7
    @test r.σe ≈ 0.39 atol=0.1
    @test r.k == 6

    g = growthWitness(rdfs, b=50)
    # @test sum(g) ≈ -5725.3936298329545
    @test length(g) == nrow(rdfs)
    g = growthWitness(rdfs, b=50, pad = :false)
    @test length(g) == nrow(rdfs) - 50
    @test_throws AssertionError growthWitness(rdfs.norm, rdfs.shift[1:end-1],rdfs.dτ[1])
end

@testset "RimuIO" begin
    @testset "save_df, load_df" begin
        file = joinpath(@__DIR__, "tmp.arrow")
        rm(file; force=true)

        df = DataFrame(a=[1, 2, 3], b=Complex{Float64}[1, 2, 3+im], d=rand(Complex{Int}, 3))
        RimuIO.save_df(file, df)
        df2 = RimuIO.load_df(file)
        @test df == df2

        rm(file)
    end
    @testset "save_dvec, load_dvec" begin
        # BSON is currently broken on 1.8
        if VERSION ≤ v"1.7"
            file1 = joinpath(@__DIR__, "tmp1.bson")
            file2 = joinpath(@__DIR__, "tmp2.bson")
            rm(file1; force=true)
            rm(file2; force=true)

            add = BoseFS2C((1,1,0,1), (1,1,0,0))
            dv = InitiatorDVec(add => 1.0, style=IsDynamicSemistochastic(abs_threshold=3.5))
            H = BoseHubbardMom1D2C(add)

            _, state = lomc!(H, dv; replica=NoStats(2))
            RimuIO.save_dvec(file1, state.replicas[1].v)
            RimuIO.save_dvec(file2, state.replicas[2].v)

            dv1 = RimuIO.load_dvec(file1)
            dv2 = RimuIO.load_dvec(file2)

            @test dv1 == state.replicas[1].v
            @test typeof(dv2) == typeof(state.replicas[1].v)
            @test StochasticStyle(dv1) == StochasticStyle(state.replicas[1].v)
            @test storage(dv2) == storage(state.replicas[2].v)

            rm(file1; force=true)
            rm(file2; force=true)
        end
    end
end

using Rimu.EmbarrassinglyDistributed
@testset "EmbarrassinglyDistributed" begin
    add = BoseFS((1,1,0,1))
    v = DVec(add => 2; capacity = 200)
    ham = HubbardReal1D(add, u=4.0)
    @test setup_workers(4) == 4 # add workers and load code (Rimu and its modules)
    seedCRNGs_workers!(127)     # seed rgns on workers deterministically
    nt = d_lomc!(ham, v; eqsteps = 1_000, laststep = 21_000) # perform parallel lomc!
    @test [size(df)[1] for df in nt.dfs] == [6000, 6000, 6000, 6000]
    ntc = combine_dfs(nt) # combine results into one DataFrame
    @test size(ntc.df)[1] == 20997
    energies = autoblock(ntc) # perform `autoblock()` discarding `eqsteps` time steps
    # in a single line:
    # energies = d_lomc!(ham, v; eqsteps = 1_000, laststep = 21_000) |> combine_dfs |> autoblock
    @test ismissing(energies.ē) && ismissing(energies.σe)
    # golden master test on results because qmc evolution is deterministic
    @test energies.s̄ ≈ -4.1 atol=0.1
    @test energies.σs ≈ 0.006 atol=1e-3
end

@testset "BoseFS2C" begin
    bfs2c = BoseFS2C(BoseFS((1,2,0,4)),BoseFS((4,0,3,1)))
    @test typeof(bfs2c) <: BoseFS2C{7,8,4}
    @test num_occupied_modes(bfs2c.bsa) == 3
    @test num_occupied_modes(bfs2c.bsb) == 3
    @test onr(bfs2c.bsa) == [1,2,0,4]
    @test onr(bfs2c.bsb) == [4,0,3,1]
    @test Hamiltonians.bose_hubbard_2c_interaction(bfs2c) == 8 # n_a*n_b over all sites
end

@testset "TwoComponentBosonicHamiltonian" begin
    aIni2cReal = BoseFS2C(BoseFS((1,1,1,1)),BoseFS((1,1,1,1))) # real space two-component
    Ĥ2cReal = BoseHubbardReal1D2C(aIni2cReal; ua = 6.0, ub = 6.0, ta = 1.0, tb = 1.0, v= 6.0)
    hamA = HubbardReal1D(BoseFS((1,1,1,1)); u=6.0, t=1.0)
    hamB = HubbardReal1D(BoseFS((1,1,1,1)); u=6.0)
    @test hamA == Ĥ2cReal.ha
    @test hamB == Ĥ2cReal.hb
    @test num_offdiagonals(Ĥ2cReal,aIni2cReal) == 16
    @test num_offdiagonals(Ĥ2cReal,aIni2cReal) == num_offdiagonals(Ĥ2cReal.ha,aIni2cReal.bsa)+num_offdiagonals(Ĥ2cReal.hb,aIni2cReal.bsb)
    @test dimension(Ĥ2cReal) == 1225
    @test dimension(Float64, Ĥ2cReal) == 1225.0

    hp2c = offdiagonals(Ĥ2cReal,aIni2cReal)
    @test length(hp2c) == 16
    @test hp2c[1][1] == BoseFS2C(BoseFS((0,2,1,1)), BoseFS((1,1,1,1)))
    @test hp2c[1][2] ≈ -1.4142135623730951
    @test diagonal_element(Ĥ2cReal,aIni2cReal) ≈ 24.0 # from the V term

    aIni2cMom = BoseFS2C(BoseFS((0,4,0,0)),BoseFS((0,4,0,0))) # momentum space two-component
    Ĥ2cMom = BoseHubbardMom1D2C(aIni2cMom; ua = 6.0, ub = 6.0, ta = 1.0, tb = 1.0, v= 6.0)
    @test num_offdiagonals(Ĥ2cMom,aIni2cMom) == 9
    @test dimension(Ĥ2cMom) == 1225
    @test dimension(Float64, Ĥ2cMom) == 1225.0

    hp2cMom = offdiagonals(Ĥ2cMom,aIni2cMom)
    @test length(hp2cMom) == 9
    @test hp2cMom[1][1] == BoseFS2C(BoseFS((1,2,1,0)), BoseFS((0,4,0,0)))
    @test hp2cMom[1][2] ≈ 2.598076211353316

    smat2cReal, adds2cReal = Hamiltonians.build_sparse_matrix_from_LO(Ĥ2cReal,aIni2cReal)
    eig2cReal = eigen(Matrix(smat2cReal))
    smat2cMom, adds2cMom = Hamiltonians.build_sparse_matrix_from_LO(Ĥ2cMom,aIni2cMom)
    eig2cMom = eigen(Matrix(smat2cMom))
    @test eig2cReal.values[1] ≈ eig2cMom.values[1]
end

@safetestset "KrylovKit" begin
    include("KrylovKit.jl")
end
@safetestset "RMPI" begin
    include("RMPI.jl")
end

# Note: This last test is set up to work on Pipelines, within a Docker
# container, where everything runs as root. It should also work locally,
# where typically mpi is not (to be) run as root.
@testset "MPI" begin
    # read name of mpi executable from environment variable if defined
    # necessary for allow-run-as root workaround for Pipelines
    mpiexec = haskey(ENV, "JULIA_MPIEXEC") ? ENV["JULIA_MPIEXEC"] : "mpirun"
    is_local = !haskey(ENV, "CI")

    juliaexec = Base.julia_cmd()
    mpi_test_file = joinpath(@__DIR__, "mpi_runtests.jl")

    if is_local
        rr = run(`$mpiexec -np 2 $juliaexec -t 1 $mpi_test_file`)
        @test rr.exitcode == 0
    else
        @info "not testing MPI on CI"
    end
end

@testset "example script" begin
    include("../scripts/BHM-example.jl")
    dfr = load_df("fciqmcdata.arrow")
    qmcdata = last(dfr,steps_measure)
    (qmcShift,qmcShiftErr) = mean_and_se(qmcdata.shift)
    @test qmcShift ≈ -4.11255936332424

    # clean up
    rm("fciqmcdata.arrow", force=true)
end

@safetestset "doctests" begin
    include("doctests.jl")
end<|MERGE_RESOLUTION|>--- conflicted
+++ resolved
@@ -65,11 +65,7 @@
             H, copy(dv);
             laststep=100, s_strat, m_strat=NoMemory(), maxlength=2*dimension(H)
         ).df
-<<<<<<< HEAD
-        @test sum(df[:,:norm]) ≈ 2731 atol=1
-=======
         @test sum(df[:,:norm]) ≈ 2907 atol=1
->>>>>>> 479574e7
     end
 
     @testset "DeltaMemory" begin
@@ -78,22 +74,14 @@
             H, copy(dv);
             laststep=100, s_strat, m_strat=DeltaMemory(1), maxlength=2*dimension(H)
         ).df
-<<<<<<< HEAD
-        @test sum(df[:,:norm]) ≈ 2731 atol=1
-=======
         @test sum(df[:,:norm]) ≈ 2907 atol=1
->>>>>>> 479574e7
 
         seedCRNG!(12345)
         df = lomc!(
             H, copy(dv);
             laststep=100, s_strat, m_strat=DeltaMemory(10), maxlength=2*dimension(H)
         ).df
-<<<<<<< HEAD
-        @test sum(df[:,:norm]) ≈ 2474 atol=1
-=======
         @test sum(df[:,:norm]) ≈ 2317 atol=1
->>>>>>> 479574e7
     end
 
     @testset "DeltaMemory2" begin
@@ -102,22 +90,14 @@
             H, copy(dv);
             laststep=100, s_strat, m_strat=Rimu.DeltaMemory2(1), maxlength=2*dimension(H)
         ).df
-<<<<<<< HEAD
-        @test sum(df[:,:norm]) ≈ 2731 atol=1
-=======
         @test sum(df[:,:norm]) ≈ 2907 atol=1
->>>>>>> 479574e7
 
         seedCRNG!(12345)
         df = lomc!(
             H, copy(dv);
             laststep=100, s_strat, m_strat=Rimu.DeltaMemory2(10), maxlength=2*dimension(H)
         ).df
-<<<<<<< HEAD
-        @test sum(df[:,:norm]) ≈ 2567 atol=1
-=======
         @test sum(df[:,:norm]) ≈ 2646 atol=1
->>>>>>> 479574e7
     end
 
     @testset "ShiftMemory" begin
@@ -126,22 +106,14 @@
             H, copy(dv);
             laststep=100, s_strat, m_strat=ShiftMemory(1), maxlength=2*dimension(H)
         ).df
-<<<<<<< HEAD
-        @test sum(df[:,:norm]) ≈ 2731 atol=1
-=======
         @test sum(df[:,:norm]) ≈ 2907 atol=1
->>>>>>> 479574e7
 
         seedCRNG!(12345)
         df = lomc!(
             H, copy(dv);
             laststep=100, s_strat, m_strat=ShiftMemory(10), maxlength=2*dimension(H)
         ).df
-<<<<<<< HEAD
-        @test sum(df[:,:norm]) ≈ 2325 atol=1
-=======
         @test sum(df[:,:norm]) ≈ 1719 atol=1
->>>>>>> 479574e7
     end
 end
 
@@ -236,15 +208,9 @@
         ham, vs; params = pa, s_strat = s, post_step, τ_strat, wm = similar(vs),
     ).df
     r = autoblock(rdfs, start=101)
-<<<<<<< HEAD
-    @test r.s̄ ≈ -5.80 atol=0.1
-    @test r.σs ≈ 0.27 atol=0.1
-    @test r.ē ≈ -5.72 atol=0.1
-=======
     @test r.s̄ ≈ -4.78 atol=0.1
     @test r.σs ≈ 0.27 atol=0.1
     @test r.ē ≈ -5.81 atol=0.1
->>>>>>> 479574e7
     @test r.σe ≈ 0.39 atol=0.1
     @test r.k == 6
 
