using Rimu
using Test
using LinearAlgebra
using Statistics, DataFrames

# assuming VERSION ≥ v"1.5"
# the following is needed because random numbers of collections are computed
# differently after version 1.5, and thus the results of many tests change
# for Golden Master Testing (@https://en.wikipedia.org/wiki/Characterization_test)
@assert VERSION ≥ v"1.5"

@testset "Rimu.jl" begin
    # Write your own tests here.
    @test 3==3
end

@testset "Blocking.jl" begin
    n=10
    a = rand(n)
    m = mean(a)
    @test m == sum(a)/n
    myvar(a,m) = sum((a .- m).^2)/n
    @test var(a) == sum((a .- m).^2)/(n-1)
    @test var(a, corrected=false) == sum((a .- m).^2)/n == myvar(a,m)
    @test var(a, corrected=false) == var(a, corrected=false, mean = m)
    # @benchmark myvar($a, $m)
    # @benchmark var($a, corrected=false, mean = $m)
    # evaluating the above shows that the library function is faster and avoids
    # memory allocations completely

    # test se
    a = collect(1:10)
    @test Rimu.Blocking.se(a) ≈ 0.9574271077563381
    @test Rimu.Blocking.se(a;corrected=false) ≈ 0.9082951062292475
    # test autocovariance
    @test autocovariance(a,1) ≈ 6.416666666666667
    @test autocovariance(a,1;corrected=false) ≈ 5.775
    # test covariance
    b = collect(2:11)
    @test covariance(a,b) ≈ 9.166666666666666
    @test covariance(a,b;corrected=false) ≈ 8.25
    c = collect(2:20) # should be truncated
    @test covariance(a,b) == covariance(a,c)
    @test covariance(a,b;corrected=false) == covariance(a,c;corrected=false)

    # Define the initial Fock state with n particles and m modes
    n = m = 9
    aIni = nearUniform(BoseFS{n,m})
    ham = BoseHubbardReal1D(aIni; u = 6.0, t = 1.0)
    pa = RunTillLastStep(laststep = 1000)

    # standard fciqmc
    s = DoubleLogUpdate(targetwalkers = 100)
    svec = DVec(Dict(aIni => 2), ham(:dim))
    StochasticStyle(svec)
    vs = copy(svec)
    r_strat = EveryTimeStep(projector = copytight(svec))
    τ_strat = ConstantTimeStep()

    seedCRNG!(12345) # uses RandomNumbers.Xorshifts.Xoroshiro128Plus()
    # @time rdfs = fciqmc!(vs, pa, ham, s, r_strat, τ_strat, similar(vs))
    @time rdfs = lomc!(ham, vs; params = pa, s_strat = s, r_strat = r_strat,
        τ_strat = τ_strat, wm = similar(vs)
    ).df
    r = autoblock(rdfs, start=101)
    @test reduce(&, Tuple(r).≈(-5.459498724286854, 0.19512207462981085, -6.474791532530609, 0.5301321595206501, 6))

    g = growthWitness(rdfs, b=50)
    # @test sum(g) ≈ -5725.3936298329545
    @test length(g) == nrow(rdfs)
    g = growthWitness(rdfs, b=50, pad = :false)
    @test length(g) == nrow(rdfs) - 50
    @test_throws AssertionError growthWitness(rdfs.norm, rdfs.shift[1:end-1],rdfs.dτ[1])
end

using Rimu.BitStringAddresses
import Rimu.BitStringAddresses: check_consistency, remove_ghost_bits
@testset "BitStringAddresses.jl" begin
    # BitAdd
    bs = BitAdd{40}(0xf342564fff)
    bs1 = BitAdd{40}(0xf342564ffd)
    bs2 = BitAdd{144}(big"0xf342564ffdf00dfdfdfdfdfdfdfdfdfdfdf")
    bs3 = BitAdd{44}(0xf342564fff)
    @test bs > bs1
    @test !(bs == bs1)
    @test !(bs < bs1)
    @test bs2 > bs1
    @test bs3 > bs
    @test bs & bs1 == bs1
    @test bs | bs1 == bs
    @test bs ⊻ bs1 == BitAdd{40}(2)
    @test count_ones(bs2) == 105
    @test count_zeros(bs2) == 39
    w = BitAdd{65}((UInt(31),UInt(15)))
    @test_throws ErrorException check_consistency(w)
    @test_throws ErrorException BitAdd((UInt(31),UInt(15)),65)
    wl = BitAdd((UInt(31),UInt(15)),85)
    @test bs2 == BitAdd(big"0xf342564ffdf00dfdfdfdfdfdfdfdfdfdfdf",144)
    fa = BitAdd{133}()
    @test trailing_zeros(bs<<3) == 3
    @test trailing_ones(fa) == 133
    @test trailing_ones(fa>>100) == 33
    @test trailing_zeros(fa<<100) == 100
    @test leading_zeros(fa>>130) == 130
    @test leading_ones(fa<<130) == 3
    @test bitstring(bs2) == "000011110011010000100101011001001111111111011111000000001101111111011111110111111101111111011111110111111101111111011111110111111101111111011111"
    @test repr(BoseFS(bs2)) == "BoseFS{BitAdd}((5,7,7,7,7,7,7,7,7,7,7,2,0,0,0,0,0,0,0,5,10,0,1,0,2,1,1,0,1,0,0,0,1,2,0,4,0,0,0,0))"
    @test onr(BoseFS(bs)) == [12,0,1,0,2,1,1,0,1,0,0,0,1,2,0,4]
    os = BoseFS{BitAdd}([12,0,1,0,2,1,1,0,1,0,0,0,1,2,0,4])
    @test os == BoseFS(bs)
    @test hash(os) == hash(BoseFS(bs))
    @test os.bs == bs
    bfs= BoseFS((1,0,2,1,2,1,1,3))
    onrep = onr(bfs)
    @test typeof(bfs)(onrep) == bfs
    ba=BoseFS{BStringAdd}((2,4,0,5,3))
    @test BitStringAddresses.i_onr(ba) == onr(ba) == onr(ba.bs, numModes(ba))
    @test BitStringAddresses.i_onr(os) == onr(os)
end

using Rimu.FastBufs
@testset "FastBufs.jl" begin
    fb = FastBuf{Float64}(2000) # instantiate a FastBuf
    [push!(fb,rand()) for i=1:1000] # fill it with numbers
    @test length(fb)==1000
    @test FastBufs.capacity(fb)==2000
    fb2 = similar(fb)
    fb3 = FastBuf{Float64}(500)
    fb4 = FastBuf{Float64}(1500)
    @test_throws ErrorException copyto!(fb3,fb)
    copyto!(fb2,fb)
    copyto!(fb4,fb)
    @test fb == fb2 == fb4
    @test reverse(collect(fb)) == [pop!(fb) for i=1:length(fb)]
    @test isempty(fb)
end

@testset "DictVectors.jl" begin
    @test FastDVec(i => i^2 for i in 1:10; capacity = 30)|> length == 10
    myfda = FastDVec("a" => 42; capacity = 40)
    myda2 = FastDVec{String,Int}(40)
    myda2["a"] = 42
    @test haskey(myda2,"a")
    @test !haskey(myda2,"b")
    @test myfda == myda2
    myda2["c"] = 422
    myda2["d"] = 45
    myda2["f"] = 412

    @test length(myda2) == 4

    for (key, val) in pairs(myda2)
        println("key ",key," val ",val)
    end
    show(myda2)

    @test norm(myda2)≈592.9730179358922
    @test norm(myda2,1)==921
    @test norm(myda2*2.0,1) == 2*norm(myda2,1)
    @test norm(myda2,Inf)==422
    @inferred norm(myda2,1)
    delete!(myda2,"d")
    delete!(myda2,"c")
    @test myda2.emptyslots == [3,2]
    myda3 = similar(myda2)
    copyto!(myda3,myda2)
    @test length(myda3)==2
    myda3["q"]= 3
    delete!(myda3,"q")
    @test myda2==myda3
    fdv = FastDVec([rand() for i=1:1000], 2000)
    ki = keys(fdv)
    @test sort(collect(ki))==collect(1:1000)
    cdv = FastDVec(fdv)
    @test cdv == fdv
    fdv[1600] = 10.0
    cdv[1600] = 10.0
    @test cdv == fdv
    dv = DVec(fdv)
    edv = empty(dv)
    copyto!(edv,dv)
    axpby!(0.1,dv,4.0,edv)
    dvc = copy(dv)
    @test dvc == dv
    y = empty(dv)
    axpy!(2.0, dv, y)
    @test norm(y, 1) ≈ norm(dv,1)*2
    ys = Tuple(empty(dv) for i in 1:Threads.nthreads())
    axpy!(2.0, dv, ys, batchsize=100)
    @test sum(norm.(ys, 1)) ≈ norm(dv,1)*2

    mdv = DVec(:a => 2; capacity = 10)
    @test mdv[:a] == 2
    @test mdv[:b] == 0
    @test length(mdv) == 1
    @test ismissing(missing*mdv)

    @test DFVec(:a => (2,3); capacity = 10) == DFVec(Dict(:a => (2,3)))
    dv = DVec(:a => 2; capacity = 100)
    cdv = copytight(dv)
    @test dv == cdv
    @test capacity(dv) > capacity(cdv)
end

using Rimu.ConsistentRNG
@testset "ConsistentRNG.jl" begin
    seedCRNG!(127) # uses `RandomNumbers.Xorshifts.Xoshiro256StarStar()`
    @test cRand(UInt128) == 0xad2acf8f66080104f395d0b7ed4713d9

    @test rand(ConsistentRNG.CRNGs[][1],UInt128) == 0x0b0c30478c16f78daa91bcc785895269
    # Only looks at first element of the `NTuple`. This should be reproducible
    # regardless of `numthreads()`.
    @test rand(trng(),UInt16) == 0x4c52
    @test rand(newChildRNG(),UInt16) == 0xc4f1
    @test ConsistentRNG.check_crng_independence(0) == Threads.nthreads()
end

@testset "Hamiltonians.jl" begin
    ham = BoseHubbardReal1D(
        n = 9,
        m = 9,
        u = 6.0,
        t = 1.0,
        AT = BSAdd64)
    @test ham(:dim) == 24310

    aIni = Rimu.Hamiltonians.nearUniform(ham)
    @test aIni == BSAdd64(0x15555)

    hp = Hops(ham,aIni)
    @test length(hp) == 18
    @test hp[18][1] == BSAdd64(0x000000000000d555)
    @test hp[18][2] ≈ -1.4142135623730951
    @test diagME(ham,aIni) == 0
    os = BoseFS([12,0,1,0,2,1,1,0,1,0,0,0,1,2,0,4])
    @test Rimu.Hamiltonians.bosehubbardinteraction(os) == 148
    @test Rimu.Hamiltonians.ebhm(os) == (53, 148)
    @test Rimu.Hamiltonians.numberoccupiedsites(os) == 9
    hnnn = Rimu.Hamiltonians.hopnextneighbour(0xf342564fff,3,16,25)
    bs = BitAdd{40}(0xf342564fff)
    hnnbs = Rimu.Hamiltonians.hopnextneighbour(bs,3,16,25)
    @test BitAdd{40}(hnnn[1]) == hnnbs[1]

    svec = DVec(Dict(aIni => 2.0), ham(:dim))
    v2 = ham(svec)
    v3 = ham*v2
    @test norm(v3,1) ≈ 1482.386824949077
    @test v2 == mul!(similar(svec), ham, svec)
    @test norm(v2) ≈ 12
    @test v2 == ham*svec
    @test dot(v2,ham,svec) == v2⋅(ham*svec) ≈ 144
    @test -⋅(UniformProjector(),ham,svec)≈⋅(NormProjector(),ham,svec)≈norm(v2,1)
    @test dot(Norm2Projector(),v2) ≈ norm(v2,2)
    @test Hamiltonians.LOStructure(ham) == Hamiltonians.HermitianLO()
    aIni2 = nearUniform(BoseFS{9,9})
    hamc = BoseHubbardReal1D(aIni2, u=6.0+0im, t=1.0+0im) # formally a complex operator
    @test Hamiltonians.LOStructure(hamc) == Hamiltonians.ComplexLO()
    @test dot(v3,ham,svec) ≈ dot(v3,hamc,svec) ≈ dot(svec,ham,v3) ≈ dot(svec,hamc,v3) ≈ 864
    hamcc = BoseHubbardReal1D(aIni2, u=6.0+0.1im, t=1.0+2im) # a complex operator
    vc2 = hamcc*svec
    @test isreal(dot(vc2,hamcc,svec))
    @test dot(vc2,hamc,svec) ≉ dot(svec,hamc,vc2)

    @test adjoint(ham) == ham' == ham
    @test Rimu.Hamiltonians.LOStructure(hamcc) == Rimu.Hamiltonians.ComplexLO()
    @test_throws ErrorException hamcc'
end

@testset "BoseHubbardMom1D" begin
    bfs= BoseFS((1,0,2,1,2,1,1,3))
    @test Hamiltonians.numberoccupiedsites(bfs) == 7
    @test Hamiltonians.numSandDoccupiedsites(bfs) == (7,3)
    @test Hamiltonians.numSandDoccupiedsites(onr(bfs)) == Hamiltonians.numSandDoccupiedsites(bfs)

    ham = Hamiltonians.BoseHubbardMom1D(bfs)
    @test numOfHops(ham,bfs) == 273
    @test hop(ham, bfs, 205) == (BoseFS{BSAdd64}((1,0,2,1,3,0,0,4)), 0.21650635094610965)
    @test diagME(ham,bfs) ≈ 14.296572875253808
    momentum = Momentum(ham)
    @test diagME(momentum,bfs) ≈ -1.5707963267948966
    v = DVec(Dict(bfs => 10), 1000)
    @test rayleigh_quotient(momentum, v) ≈ -1.5707963267948966

    ham = Hamiltonians.HubbardMom1D(bfs)
    @test numOfHops(ham,bfs) == 273
    @test hop(ham, bfs, 205) == (BoseFS{BSAdd64}((1,0,2,1,3,0,0,4)), 0.21650635094610965)
    @test diagME(ham,bfs) ≈ 14.296572875253808
    momentum = Momentum(ham)
    @test diagME(momentum,bfs) ≈ -1.5707963267948966
    v = DVec(Dict(bfs => 10), 1000)
    @test rayleigh_quotient(momentum, v) ≈ -1.5707963267948966

    fs = BoseFS((1,2,1,0)) # should be zero momentum
    ham = BoseHubbardMom1D(fs,t=1.0)
    m=Momentum(ham) # define momentum operator
    mom_fs = diagME(m, fs) # get momentum value as diagonal matrix element of operator
    @test isapprox(mom_fs, 0.0, atol = sqrt(eps())) # check whether momentum is zero
    @test reduce(&,[isapprox(mom_fs, diagME(m,h[1]), atol = sqrt(eps())) for h in Hops(ham, fs)]) # check that momentum does not change for hops
    # construct full matrix
    smat, adds = Hamiltonians.build_sparse_matrix_from_LO(ham,fs)
    # compute its eigenvalues
    eig = eigen(Matrix(smat))
    # @test eig.values == [-6.681733497641263, -1.663545897706113, 0.8922390118623973, 1.000000000000007, 1.6458537005442135, 2.790321237291681, 3.000000000000001, 3.878480840626051, 7.266981109653349, 9.871403495369677]
    @test reduce(&, map(isapprox, eig.values, [-6.681733497641263, -1.663545897706113, 0.8922390118623973, 1.000000000000007, 1.6458537005442135, 2.790321237291681, 3.000000000000001, 3.878480840626051, 7.266981109653349, 9.871403495369677]))

    # for comparison check real-space Bose Hubbard chain - the eigenvalues should be the same
    hamr = BoseHubbardReal1D(fs,t=1.0)
    smatr, addsr = Hamiltonians.build_sparse_matrix_from_LO(hamr,fs)
    eigr = eigen(Matrix(smatr))
    @test eigr.values[1] ≈ eig.values[1] # check equality for ground state energy

    ham = Hamiltonians.HubbardMom1D(fs,t=1.0)
    m=Momentum(ham) # define momentum operator
    mom_fs = diagME(m, fs) # get momentum value as diagonal matrix element of operator
    @test isapprox(mom_fs, 0.0, atol = sqrt(eps())) # check whether momentum is zero
    @test reduce(&,[isapprox(mom_fs, diagME(m,h[1]), atol = sqrt(eps())) for h in Hops(ham, fs)]) # check that momentum does not change for hops
    # construct full matrix
    smat, adds = Hamiltonians.build_sparse_matrix_from_LO(ham,fs)
    # compute its eigenvalues
    eig = eigen(Matrix(smat))
    # @test eig.values == [-6.681733497641263, -1.663545897706113, 0.8922390118623973, 1.000000000000007, 1.6458537005442135, 2.790321237291681, 3.000000000000001, 3.878480840626051, 7.266981109653349, 9.871403495369677]
    @test reduce(&, map(isapprox, eig.values, [-6.681733497641263, -1.663545897706113, 0.8922390118623973, 1.000000000000007, 1.6458537005442135, 2.790321237291681, 3.000000000000001, 3.878480840626051, 7.266981109653349, 9.871403495369677]))
    @test eigr.values[1] ≈ eig.values[1] # check equality for ground state energy
end


@testset "fciqmc.jl" begin
    ham = BoseHubbardReal1D(
        n = 9,
        m = 9,
        u = 6.0,
        t = 1.0,
        AT = BSAdd64)
    aIni = nearUniform(ham)
    pa = RunTillLastStep(laststep = 100)

    # standard fciqmc
    s = LogUpdateAfterTargetWalkers(targetwalkers = 100)
    svec = DVec(Dict(aIni => 2), ham(:dim))
    StochasticStyle(svec)
    vs = copy(svec)
    seedCRNG!(12345) # uses RandomNumbers.Xorshifts.Xoroshiro128Plus()
    r_strat = EveryTimeStep()
    τ_strat = ConstantTimeStep()

    @time rdfs = fciqmc!(vs, pa, ham, s, r_strat, τ_strat, similar(vs))
    @test sum(rdfs[:,:spawns]) == 3263 #(OV ? 2603 : 3263)

    # fciqmc with delayed shift update
    pa = RunTillLastStep(laststep = 100)
    s = DelayedLogUpdateAfterTargetWalkers(targetwalkers = 100, a = 5)
    svec = DVec(Dict(aIni => 2), ham(:dim))
    StochasticStyle(svec)
    vs = copy(svec)
    seedCRNG!(12345) # uses RandomNumbers.Xorshifts.Xoroshiro128Plus()
    @time rdfs = fciqmc!(vs, pa, ham, s, r_strat, τ_strat, similar(vs))
    @test sum(rdfs[:,:spawns]) == 9932 #(OV ? 7233 : 9932)

    # replica fciqmc
    vv = [copy(svec),copy(svec)]
    s = LogUpdateAfterTargetWalkers(targetwalkers = 100)
    pb = RunTillLastStep(laststep = 100)
    seedCRNG!(12345) # uses RandomNumbers.Xorshifts.Xoroshiro128Plus()
    @time rr = fciqmc!(vv, pb, ham, s, r_strat, τ_strat, similar.(vv))
    @test sum(rr[1][:,:xHy]) ≈ -45891.01102371609 #(OV ? -40751.45601645894 : -45891.01102371609)
end

@testset "fciqmc with BoseFS" begin
    # Define the initial Fock state with n particles and m modes
    n = m = 9
    aIni = nearUniform(BoseFS{n,m})
    ham = BoseHubbardReal1D(aIni; u = 6.0, t = 1.0)

    pa = RunTillLastStep(laststep = 100)

    # standard fciqmc
    s = LogUpdateAfterTargetWalkers(targetwalkers = 100)
    svec = DVec(Dict(aIni => 2), ham(:dim))
    StochasticStyle(svec)
    vs = copy(svec)

    r_strat = EveryTimeStep(projector = UniformProjector())
    # r_strat = EveryTimeStep(projector = copy(svec))
    τ_strat = ConstantTimeStep()

    seedCRNG!(12345) # uses RandomNumbers.Xorshifts.Xoroshiro128Plus()
    @time rdfs = fciqmc!(vs, pa, ham, s, r_strat, τ_strat, similar(vs))
    @test sum(rdfs[:,:spawns]) == 3263 #(OV ? 2603 : 3263)

    # fciqmc with delayed shift update
    pa = RunTillLastStep(laststep = 100)
    s = DelayedLogUpdateAfterTargetWalkers(targetwalkers = 100, a = 5)
    svec = DVec(Dict(aIni => 2), ham(:dim))
    StochasticStyle(svec)
    vs = copy(svec)
    seedCRNG!(12345) # uses RandomNumbers.Xorshifts.Xoroshiro128Plus()
    @time rdfs = fciqmc!(vs, pa, ham, s, r_strat, τ_strat, similar(vs))
    @test sum(rdfs[:,:spawns]) == 9932 #(OV ? 7233 : 9932)

    # replica fciqmc
    vv = [copy(svec),copy(svec)]
    s = LogUpdateAfterTargetWalkers(targetwalkers = 1_000)
    pb = RunTillLastStep(laststep = 300)
    seedCRNG!(12345) # uses RandomNumbers.Xorshifts.Xoroshiro128Plus()
    @time rr = fciqmc!(vv, pb, ham, s, r_strat, τ_strat, similar.(vv))
    @test sum(rr[1][:,:xHy]) ≈ -7.69252569645882e6 #(OV ? -8.356031508027215e6 : -7.69252569645882e6)

    # replica fciqmc with multithreading
    tup1 = [copy(svec),copy(svec)]
    s = LogUpdateAfterTargetWalkers(targetwalkers = 1_000)
    pb = RunTillLastStep(laststep = 300)
    ws = Tuple(similar(svec) for i=1:Threads.nthreads())
    ww = [ws, copy.(ws)]
    seedCRNG!(12345) # uses RandomNumbers.Xorshifts.Xoroshiro128Plus()
    @time rr = fciqmc!(tup1, pb, ham, s, r_strat, ConstantTimeStep(), ww)

    # large bit string
    n = 200
    m = 200
    aIni = nearUniform(BoseFS{n,m})
    ham = BoseHubbardReal1D(aIni; u = 6.0, t = 1.0)
    iShift = diagME(ham, aIni)

    # standard fciqmc
    tw = 1_000
    s = DoubleLogUpdate(targetwalkers = tw)
    svec = DVec(Dict(aIni => 20), 8*tw)
    StochasticStyle(svec)
    vs = copy(svec)
    r_strat = EveryTimeStep(projector = copy(svec))

    seedCRNG!(12345) # uses RandomNumbers.Xorshifts.Xoroshiro128Plus()
    pa = RunTillLastStep(laststep = 1, shift = iShift, dτ = 0.001)
    @time rdfs = fciqmc!(vs, pa, ham, s, r_strat, τ_strat, similar(vs))
    pa.laststep = 100
    @time rdfs = fciqmc!(vs, pa, rdfs, ham, s, r_strat, τ_strat, similar(vs))
    @test sum(rdfs[:,:spawns]) == 116658 # (OV ? 117364 : 116658)

    # single step
    ṽ, w̃, stats = Rimu.fciqmc_step!(ham, copy(vs), pa.shift, pa.dτ, 1.0, similar(vs))
    if Threads.nthreads() == 1 # I'm not sure why this is necessary, but there
        # seems to be a difference
        @test sum(stats) == 479 #(OV ? 436 : 479)
    elseif Threads.nthreads() == 4
        @test sum(stats) == 479 #(OV ? 643 : 479)
    end

    # single step multi threading
    cws = capacity(vs)÷Threads.nthreads()+1
    ws = Tuple(similar(vs,cws) for i=1:Threads.nthreads())
    ṽ, w̃, stats = Rimu.fciqmc_step!(ham, copy(vs), pa.shift, pa.dτ, 1.0, ws;
                    batchsize = length(vs)÷4+1)
    if Threads.nthreads() == 1
        @test sum(stats) == 475 #(OV ? 428 : 475) # test assuming nthreads() == 1
    end

    # run 100 steps with multi
    pa.laststep = 200
    @time rdfs = fciqmc!(vs, pa, rdfs, ham, s, r_strat, τ_strat, ws)
    if Threads.nthreads() == 1
        @test sum(rdfs[:,:spawns]) == 134595 # (OV ? 136992 : 136905) # test assuming nthreads() == 1
    end

    # threaded version of standard fciqmc!
    tw = 1_000
    s = DoubleLogUpdate(targetwalkers = tw)
    svec = DVec(Dict(aIni => 20), 8*tw)
    StochasticStyle(svec)
    vs = copy(svec)
    r_strat = EveryTimeStep(projector = copy(svec))

    seedCRNG!(12345) # uses RandomNumbers.Xorshifts.Xoroshiro128Plus()
    pa = RunTillLastStep(laststep = 1, shift = iShift, dτ = 0.001)
    @time rdfs = fciqmc!(vs, pa, ham, s, r_strat, τ_strat, ws)
    pa.laststep = 100
    @time rdfs = fciqmc!(vs, pa, rdfs, ham, s, r_strat, τ_strat, ws)
    if Threads.nthreads() == 1
        @test sum(rdfs[:,:spawns]) == 119005 #(OV ? 118650 : 119854) # test assuming nthreads() == 1
    end
end

@testset "IsStochastic2PopWithThreshold" begin
    # Define the initial Fock state with n particles and m modes
    n = m = 9
    aIni = nearUniform(BoseFS{n,m})

    dvc = DVec(aIni => 2+3im; capacity = 10)
    @test_throws AssertionError setThreshold(dvc,1.0)
    dvcf = DVec(aIni => 2.0+3.0im; capacity = 10)
    setThreshold(dvcf, 1.3)
    @test StochasticStyle(dvcf) == Rimu.IsStochastic2PopWithThreshold(1.3)
end

@testset "IsStochasticWithThreshold" begin
    # Define the initial Fock state with n particles and m modes
    n = m = 9
    aIni = nearUniform(BoseFS{n,m})
    ham = BoseHubbardReal1D(aIni; u = 6.0, t = 1.0)
    p = NoProjection() # ThresholdProject(1.0)

    # IsStochasticWithThreshold
    s = DoubleLogUpdate(targetwalkers = 100)
    svec = DVec(Dict(aIni => 2.0), ham(:dim))
    # Rimu.StochasticStyle(::Type{typeof(svec)}) = IsStochasticWithThreshold(1.0)
    @setThreshold svec 0.621
    @test StochasticStyle(svec) == IsStochasticWithThreshold(0.621)
    @setDeterministic svec
    @test StochasticStyle(svec) == IsDeterministic()
    setThreshold(svec, 1.0)
    @test StochasticStyle(svec) == IsStochasticWithThreshold(1.0)
    vs = copy(svec)
    pa = RunTillLastStep(laststep = 100)
    seedCRNG!(12345) # uses RandomNumbers.Xorshifts.Xoroshiro128Plus()
    @time rdfs = fciqmc!(vs, pa, ham, s, EveryTimeStep(), ConstantTimeStep(), copy(vs), p_strat = p)
    @test sum(rdfs[:,:norm]) ≈ 3012.564012011806 # (OV ? 3250.375173192328 : 3012.564012011806)

    # NoProjectionTwoNorm
    vs = copy(svec)
    pa = RunTillLastStep(laststep = 100)
    seedCRNG!(12345) # uses RandomNumbers.Xorshifts.Xoroshiro128Plus()
    @time rdfs = fciqmc!(vs, pa, ham, s, EveryTimeStep(), ConstantTimeStep(), copy(vs), p_strat = NoProjectionTwoNorm())
    @test sum(rdfs[:,:norm]) ≈ 3467.388948546654 # (OV ? 3518.9649297547053 : 3467.388948546654)

    # NoMemory
    vs = copy(svec)
    seedCRNG!(12345) # uses RandomNumbers.Xorshifts.Xoroshiro128Plus()
    pa = RunTillLastStep(laststep = 100)
    @time rdfs = fciqmc!(vs, pa, ham, s, EveryTimeStep(), ConstantTimeStep(), copy(vs), m_strat = NoMemory(), p_strat = p)
    @test sum(rdfs[:,:norm]) ≈ 3012.564012011806 # (OV ? 3250.3751731923294 : 3012.564012011806)

    # DeltaMemory
    vs = copy(svec)
    seedCRNG!(12345) # uses RandomNumbers.Xorshifts.Xoroshiro128Plus()
    pa = RunTillLastStep(laststep = 100)
    @time rdfs = fciqmc!(vs, pa, ham, s, EveryTimeStep(), ConstantTimeStep(), copy(vs), m_strat = DeltaMemory(1), p_strat = p)
    @test sum(rdfs[:,:norm]) ≈ 3012.564012011806 # (OV ? 3250.3751731923294 : 3012.564012011806)

    # DeltaMemory
    vs = copy(svec)
    seedCRNG!(12345) # uses RandomNumbers.Xorshifts.Xoroshiro128Plus()
    pa = RunTillLastStep(laststep = 100)
    @time rdfs = fciqmc!(vs, pa, ham, s, EveryTimeStep(), ConstantTimeStep(), copy(vs), m_strat = DeltaMemory(10), p_strat = p)
    @test sum(rdfs[:,:norm]) ≈ 2683.334567725324 #(OV ? 2841.683858917014 : 2683.334567725324)
    @test sum(rdfs.shiftnoise) ≈ 0.282574064213998 # (OV ? 0.456062023263646 : 0.282574064213998)
    # DeltaMemory2
    vs = copy(svec)
    seedCRNG!(12345) # uses RandomNumbers.Xorshifts.Xoroshiro128Plus()
    pa = RunTillLastStep(laststep = 100)
    @time rdfs = fciqmc!(vs, pa, ham, s, EveryTimeStep(), ConstantTimeStep(), copy(vs), m_strat = Rimu.DeltaMemory2(10), p_strat = p)
    @test sum(rdfs[:,:norm]) ≈ 3114.518739252482 #(OV ? 3407.75528796349 : 3114.518739252482)

    # ScaledThresholdProject
    vs = copy(svec)
    seedCRNG!(12345) # uses RandomNumbers.Xorshifts.Xoroshiro128Plus()
    pa = RunTillLastStep(laststep = 100)
    p_strat = ScaledThresholdProject(1.0)
    @time rdfs = fciqmc!(vs, pa, ham, s, EveryTimeStep(), ConstantTimeStep(), copy(vs), m_strat = DeltaMemory(10), p_strat = p_strat)
    @test sum(rdfs[:,:norm]) ≈ 3122.817384314045 # (OV ? 3174.5195839788425 : 3122.817384314045)

    # ProjectedMemory
    vs = copy(svec)
    seedCRNG!(12345) # uses RandomNumbers.Xorshifts.Xoroshiro128Plus()
    pa = RunTillLastStep(laststep = 100)
    p_strat = NoProjection() # ScaledThresholdProject(1.0)
    m_strat = Rimu.ProjectedMemory(5,UniformProjector(), vs)
    @time rdfs = fciqmc!(vs, pa, ham, s, EveryTimeStep(), ConstantTimeStep(), copy(vs), m_strat = m_strat, p_strat = p_strat)
    @test sum(rdfs[:,:norm]) ≈ 3054.5448859688427 # (OV ? 3256.8110011126214 : 3054.5448859688427)

    # ShiftMemory
    vs = copy(svec)
    seedCRNG!(12345) # uses RandomNumbers.Xorshifts.Xoroshiro128Plus()
    pa = RunTillLastStep(laststep = 100)
    p_strat = NoProjection() #ScaledThresholdProject(1.0)
    @time rdfs = fciqmc!(vs, pa, ham, s, EveryTimeStep(), ConstantTimeStep(), copy(vs), m_strat = ShiftMemory(10), p_strat = p_strat)
    @test sum(rdfs[:,:norm]) ≈ 3298.7124102559173 # (OV ? 3231.4229026099574 : 3298.7124102559173)

    # applyMemoryNoise
    v2=DVec(Dict(aIni => 2))
    StochasticStyle(v2) # IsStochastic() is not suitable for DeltaMemory()
    @test_throws ErrorException Rimu.applyMemoryNoise!(v2, v2, 0.0, 0.1, 20, DeltaMemory(3))
    @test 0 == Rimu.applyMemoryNoise!(svec, copy(svec), 0.0, 0.1, 20, DeltaMemory(3))

    # momentum space - tests annihilation
    aIni = BoseFS((0,0,6,0,0,0))
    ham = BoseHubbardMom1D(aIni, u=6.0)
    s = DoubleLogUpdate(targetwalkers = 100)
    svec = DVec(Dict(aIni => 2.0), ham(:dim))
    Rimu.StochasticStyle(::Type{typeof(svec)}) = IsStochasticWithThreshold(1.0)
    StochasticStyle(svec)
    vs = copy(svec)
    pa = RunTillLastStep(laststep = 100)
    seedCRNG!(12345) # uses RandomNumbers.Xorshifts.Xoroshiro128Plus()
    @time rdfs = fciqmc!(vs, pa, ham, s, EveryTimeStep(), ConstantTimeStep(), copy(vs))
    @test sum(rdfs[:,:norm]) ≈ 3687.674720780682 #(OV ? 3939.3835802371677 : 3687.674720780682)
end

@testset "dfvec.jl" begin
    df = DFVec(Dict(3=>(3.5,true)))

    df2 = DFVec(Dict(3=>(3.5,true)), 200)
    @test capacity(df2) == 341
    df3 = DFVec{Int,Float64,Int}(30)
    @test capacity(df3) == 42
    df4 = DFVec([1,2,3,4])

    dv = DVec([1,2,3,4])

    df5 = DFVec(dv)
    @test eltype(dv) == Int
    length(dv)
    @test df4 == df5
    @test df4 ≢ df5
    @test df == df2
    @test df ≠ df4
    @test df5 == dv # checking keys, values, but not flags

    dd = Dict("a"=>1,"b"=>2,"c"=>3)
    ddv = DVec(dd)
    values(ddv)
    fddv = FastDVec(dd)
    @test collect(values(fddv)) == collect(values(ddv))
    ddf = DFVec(ddv)
    @test collect(values(ddf)) == collect(values(ddv))
    dt = Dict("a"=>(1,false),"b"=>(2,true),"c"=>(3,true))
    dtv = DVec(dt)
    collect(values(dtv))
    collect(keys(dtv))
    eltype(dtv)
    valtype(dtv)
    dtf = DFVec(dt)
    @test collect(flags(dtf)) == [true, true, false]
    @test DFVec(dtv) == dtf
    ndfv = DFVec(dtf,500,UInt8)
    dt = Dict(i => (sqrt(i),UInt16(i)) for i in 1:1000)
    dtv = DFVec(dt)
    dv = DVec(dtv)
    @test dtv == dv
    @test dv ≠ DVec(dt)
    dvt = DVec(dt)
    fdvt = DFVec(dvt)
    @test fdvt == dtv
    dtv[218] = (14.7648230602334, 0x00ff) # change flag
    @test fdvt ≠ dtv
end

@testset "deterministic and multithreading" begin
    # set up parameters for simulations
    walkernumber = 20_000
    steps = 100
    dτ = 0.005

    # Define the initial Fock state with n particles and m modes
    n = m = 9
    aIni = nearUniform(BoseFS{n,m})
    ham = BoseHubbardReal1D(aIni; u = 6.0, t = 1.0)
    # ### Deterministic FCIQMC
    svec2 = DVec(Dict(aIni => 2.0), ham(:dim))
    Rimu.StochasticStyle(::Type{typeof(svec2)}) = IsDeterministic()
    StochasticStyle(svec2)

    pa = RunTillLastStep(laststep = steps,  dτ = dτ)
    τ_strat = ConstantTimeStep()
    s_strat = DoubleLogUpdate(targetwalkers = walkernumber)
    r_strat = EveryTimeStep()
    @time rdf = fciqmc!(svec2, pa, ham, s_strat, r_strat, τ_strat, similar(svec2))
    @test rdf.:shift[101] ≈ -1.5985012281209916
    # Multi-threading
    svec2 = DVec(Dict(aIni => 2.0), ham(:dim))
    pa = RunTillLastStep(laststep = steps,  dτ = dτ)
    cws = capacity(svec2)÷Threads.nthreads()+1
    ws = Tuple(similar(svec2,cws) for i=1:Threads.nthreads())
    @test Rimu.threadedWorkingMemory(svec2) == ws
    @time rdf = fciqmc!(svec2, pa, ham, s_strat, r_strat, τ_strat, ws)
    @test rdf.:shift[101] ≈ -1.5985012281209916
    mytdot2(x, ys) = sum(map(y->x⋅y,ys))
    mytdot(x, ys) = mapreduce(y->x⋅y,+,ys)
    @test dot(svec2, ws) == mytdot(svec2, ws) == mytdot2(svec2, ws)
    # @benchmark dot(svec2, ws) # 639.977 μs using Threads.@threads on 4 threads
    # @benchmark mytdot(svec2, ws) # 2.210 ms
    # @benchmark mytdot2(svec2, ws) # 2.154 ms
    # function myspawndot(x::AbstractDVec{K,T1}, ys::NTuple{N, AbstractDVec{K,T2}}) where {N, K, T1, T2}
    #     results = zeros(promote_type(T1,T2), N)
    #     @sync for i in 1:N
    #         Threads.@spawn results[i] = x⋅ys[i] # using dynamic scheduler
    #     end
    #     return sum(results)
    # end
    # @benchmark DictVectors.myspawndot(svec2, ws) # 651.476 μs
end

@testset "lomc!" begin
    # Define the initial Fock state with n particles and m modes
    n = m = 9
    aIni = nearUniform(BoseFS{n,m})
    ham = BoseHubbardReal1D(aIni; u = 6.0, t = 1.0)
    svec = DVec(Dict(aIni => 2), 2000)

    # fciqmc with default parameters
    pa = RunTillLastStep(shift = 0.0)
    nt = lomc!(ham, svec, params=pa, laststep = 100) # run for 100 time steps
    # continuation run
    nt = lomc!(nt, nt.params.laststep + 100) # run for another 100 steps
    @test size(nt.df)[1] == 201 # initial state + 200 steps

    # fciqmc with complex shift and norm
    svec = DVec(Dict(aIni => 2), 2000)
    pa = RunTillLastStep(shift = 0.0 + 0im) # makes shift and norm type ComplexF64
    nt = lomc!(ham, svec, params=pa, laststep = 100) # run for 100 time steps
    # continuation run
    nt = lomc!(nt, nt.params.laststep + 100) # run for another 100 steps
    @test size(nt.df)[1] == 201 # initial state + 200 steps

    # fciqmc with deterministic outcome by seeding the rng and turning off multithreading
    svec = DVec(Dict(aIni => 2), 2000)
    seedCRNG!(12345) # uses RandomNumbers.Xorshifts.Xoroshiro128Plus()
    nt = lomc!(ham, svec, laststep = 100, threading = false) # run for 100 time steps
    @test sum(nt.df.spawns) == 3488

    aIni2 = BoseFS((0,0,0,0,9,0,0,0,0))
    ham2 = BoseHubbardMom1D(aIni2; u = 1.0, t=1.0)
    sv2 = DVec(Dict(aIni2 => 2), 2000)
    seedCRNG!(12345) # uses RandomNumbers.Xorshifts.Xoroshiro128Plus()
    nt = lomc!(ham2, sv2, laststep = 30, threading = false,
                r_strat = EveryTimeStep(projector = copytight(sv2)),
                s_strat = DoubleLogUpdate(targetwalkers = 100))
    # need to analyse this - looks fishy
end

@testset "ReportingStrategy internals" begin
    aIni = BoseFS((2,4,0,0,1))
    ham = BoseHubbardMom1D(aIni)
    v = DVec(aIni => 2; capacity = 1)
    r = EveryTimeStep(projector = copytight(v))
    @test r.hproj == :auto
    @test_throws ErrorException Rimu.compute_proj_observables(v, ham, r)
    rr = Rimu.refine_r_strat(r, ham)
    @test rr.hproj⋅v == dot(v, ham, v)
    @test Rimu.compute_proj_observables(v, ham, rr) == (v⋅v, dot(v, ham, v))
end

<<<<<<< HEAD
@testset "ComplexNoiseCancellation" begin
    aIni = BoseFS((2,4,0,0,1))
    v = DVec(aIni => 2.0; capacity = 10)
    @setThreshold v 0.4
    @test_throws ErrorException Rimu.norm_project!(Rimu.ComplexNoiseCancellation(), v,4.0,5.0,0.6)
    seedCRNG!(12345) # uses RandomNumbers.Xorshifts.Xoroshiro128Plus()
    tnorm = Rimu.norm_project!(Rimu.ComplexNoiseCancellation(), v, 4.0+2im, 5.0+1im, 0.6)
    @test real(tnorm) ≈ norm(v)
    @test tnorm ≈ 1.6216896894892896 + 2.2915515525535524im

    ham = BoseHubbardReal1D(aIni; u = 6.0, t = 1.0)
    svec = DVec(aIni => 2; capacity = 200)
    p_strat = Rimu.ComplexNoiseCancellation(κ = 0.0)
    # fciqmc with default parameters
    pa = RunTillLastStep(shift = 0.0, dτ=0.001)
    s_strat = DoubleLogUpdate(targetwalkers = 100)
    # nt = lomc!(ham, svec, params=pa, s_strat= s_strat, laststep = 1000)
    @test_throws ErrorException nt = lomc!(ham, svec, params=pa, p_strat=p_strat, laststep = 1001) # run for 100 time steps
    svec = DVec(aIni => 2.0; capacity = 200)
    @setThreshold svec 0.4
    pa = RunTillLastStep(shift = 0.0+0im, dτ=0.001)
    p_strat = Rimu.ComplexNoiseCancellation(κ = 1.0)
    nt = lomc!(ham, svec, params=pa,s_strat= s_strat, p_strat=p_strat, laststep = 10) # run for 100 time steps
    @test gW(nt.df,4, pad= false) |> length == 7
end

@testset "helpers" begin
    v = [1,2,3]
    @test walkernumber(v) == norm(v,1)
    dvc= DVec(:a=>2-5im,capacity = 10)
    @test StochasticStyle(dvc) == IsStochastic2Pop()
    @test walkernumber(dvc) == 2.0 + 5.0im
    Rimu.purge_negative_walkers!(dvc)
    @test walkernumber(dvc) == 2.0 + 0.0im
    dvi= DVec(:a=>Complex{Int32}(2-5im),capacity = 10)
    @test StochasticStyle(dvi) == IsStochastic2Pop()
    dvr = DVec(i => cRandn() for i in 1:100; capacity = 100)
    @test walkernumber(dvr) == norm(dvr,1)
end

@testset "complex walkers" begin
    m = n = 6
    aIni = nearUniform(BoseFS{n,m})
    Ĥ = BoseHubbardReal1D(aIni; u = 6.0, t = 1.0)
    ζ = 0.08
    N=50
    s_strat = DoubleLogUpdate(ζ = ζ, ξ = ζ^2/4, targetwalkers = N + N*im)
    svec = DVec(aIni => 2+2im, capacity = (real(s_strat.targetwalkers)*2+100))
    r_strat = EveryTimeStep(projector = copytight(svec))

    # seed random number generator
    Rimu.ConsistentRNG.seedCRNG!(17+19)
    params = RunTillLastStep(dτ = 0.001, laststep = 200, shift = 0.0 + 0.0im)
    @time nt = lomc!(Ĥ, copy(svec); params, s_strat, r_strat)
    df = nt.df
    @test size(nt.df) == (201, 14)
    # TODO: Add sensible tests.

    N=50
    s_strat = DoubleLogUpdate(ζ = ζ, ξ = ζ^2/4, targetwalkers = N + N*im)
    svec = DVec(aIni => 2+2im, capacity = (real(s_strat.targetwalkers)*2+100))
    r_strat = EveryTimeStep(projector = copytight(svec))

    # seed random number generator
    Rimu.ConsistentRNG.seedCRNG!(17+19)
    params = RunTillLastStep(dτ = 0.001, laststep = 1000, shift = 0.0 + 0.0im)
    @time nt = lomc!(Ĥ, copy(svec); params, s_strat, r_strat)

end

using Rimu.RMPI
@testset "RMPI" begin
    m = n = 6
    aIni = nearUniform(BoseFS{n,m})
    svec = DVec(aIni => 2, capacity = 10)
    dv = MPIData(svec)
    @test ConsistentRNG.check_crng_independence(dv) == mpi_size()*Threads.nthreads()*fieldcount(ConsistentRNG.CRNG)
end


=======
using Rimu.EmbarrassinglyDistributed # bring relevant function into namespace
@testset "EmbarrassinglyDistributed" begin
    add = BoseFS((1,1,0,1))
    v = DVec(add => 2, capacity = 200)
    ham = BoseHubbardReal1D(add, u=4.0)
    @test setup_workers(4) == 4 # add workers and load code (Rimu and its modules)
    seedCRNGs_workers!(127)     # seed rgns on workers deterministically
    nt = d_lomc!(ham, v; eqsteps = 1_000, laststep = 21_000) # perform parallel lomc!
    @test [size(df)[1] for df in nt.dfs] == [6001, 6001, 6001, 6001]
    ntc = combine_dfs(nt) # combine results into one DataFrame
    @test size(ntc.df)[1] == 21_001
    energies = autoblock(ntc) # perform `autoblock()` discarding `eqsteps` time steps
    # in a single line:
    # energies = d_lomc!(ham, v; eqsteps = 1_000, laststep = 21_000) |> combine_dfs |> autoblock
    @test ismissing(energies.ē) && ismissing(energies.σe)
    # golden master test on results because qmc evolution is deterministic
    @test energies.s̄ ≈ -4.11306250063903
    @test energies.σs ≈ 0.00576127659982331
end

>>>>>>> 23c3a964
# Note: This last test is set up to work on Pipelines, within a Docker
# container, where everything runs as root. It should also work locally,
# where typically mpi is not (to be) run as root.
@testset "MPI" begin
    wd = pwd() # move to test/ folder if running from Atom
    if wd[end-3:end] ≠ "test"
        cd("test")
    end
    # read name of mpi executable from environment variable if defined
    # necessary for allow-run-as root workaround for Pipelines
    mpiexec = haskey(ENV, "JULIA_MPIEXEC") ? ENV["JULIA_MPIEXEC"] : "mpirun"

    savefile = "mpi_df.arrow"
    rm(savefile, force = true) # make sure to remove any old file

    rr = run(`$mpiexec -np 2 julia script_mpi_minimum.jl`)
    @test rr.exitcode == 0

    df = RimuIO.load_df(savefile)
    rm(savefile) # clean up
    cd(wd)
    @test size(df) == (501, 14)
end<|MERGE_RESOLUTION|>--- conflicted
+++ resolved
@@ -738,7 +738,6 @@
     @test Rimu.compute_proj_observables(v, ham, rr) == (v⋅v, dot(v, ham, v))
 end
 
-<<<<<<< HEAD
 @testset "ComplexNoiseCancellation" begin
     aIni = BoseFS((2,4,0,0,1))
     v = DVec(aIni => 2.0; capacity = 10)
@@ -809,17 +808,6 @@
 
 end
 
-using Rimu.RMPI
-@testset "RMPI" begin
-    m = n = 6
-    aIni = nearUniform(BoseFS{n,m})
-    svec = DVec(aIni => 2, capacity = 10)
-    dv = MPIData(svec)
-    @test ConsistentRNG.check_crng_independence(dv) == mpi_size()*Threads.nthreads()*fieldcount(ConsistentRNG.CRNG)
-end
-
-
-=======
 using Rimu.EmbarrassinglyDistributed # bring relevant function into namespace
 @testset "EmbarrassinglyDistributed" begin
     add = BoseFS((1,1,0,1))
@@ -840,7 +828,16 @@
     @test energies.σs ≈ 0.00576127659982331
 end
 
->>>>>>> 23c3a964
+using Rimu.RMPI
+@testset "RMPI" begin
+    m = n = 6
+    aIni = nearUniform(BoseFS{n,m})
+    svec = DVec(aIni => 2, capacity = 10)
+    dv = MPIData(svec)
+    @test ConsistentRNG.check_crng_independence(dv) == mpi_size()*Threads.nthreads()*fieldcount(ConsistentRNG.CRNG)
+end
+
+
 # Note: This last test is set up to work on Pipelines, within a Docker
 # container, where everything runs as root. It should also work locally,
 # where typically mpi is not (to be) run as root.
