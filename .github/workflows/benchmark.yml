--- conflicted
+++ resolved
@@ -4,14 +4,11 @@
   pull_request:
     branches-ignore:
     - 'dependabot/**'
-<<<<<<< HEAD
     - 'doc/**'
   push:
     branches-ignore:
     - 'dependabot/**'
     - 'doc/**'
-=======
->>>>>>> 444ba438
 
 jobs:
   run:
