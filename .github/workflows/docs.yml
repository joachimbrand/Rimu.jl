name: Documentation

on:
  push:
<<<<<<< HEAD
    branches-ignore:
      - 'dependabot/**'
  pull_request:
    branches-ignore:
      - 'dependabot/**'
=======
    branches:
      - develop
  pull_request:
    branches:
      - '*'
>>>>>>> 81d48667

jobs:
  build:
    runs-on: ubuntu-latest
    steps:
      - uses: actions/checkout@v4
      - uses: julia-actions/setup-julia@v1
        with:
          version: '1.7'
      - uses: julia-actions/cache@v1
      - name: Install dependencies
        run: |
          export JULIA_PROJECT=@.
          export JULIA_MPIEXEC=/tmp/mpiexecwrapper
          echo -e '#!/bin/bash\nmpiexec --allow-run-as-root $@' > $JULIA_MPIEXEC
          chmod +x $JULIA_MPIEXEC
          julia -e 'println(ENV)'
          julia -e 'using Pkg; Pkg.instantiate(); Pkg.build()'
          julia --project=docs/ -e 'using Pkg; Pkg.instantiate()'
          julia --project=docs/ -e 'using Pkg; Pkg.develop(PackageSpec(path=pwd())); Pkg.instantiate()'
          julia --project=docs/ -e 'using Rimu'
      - name: Build and deploy
        if: github.actor != 'dependabot[bot]'
        env:
          GITHUB_TOKEN: ${{ secrets.GITHUB_TOKEN }}
        run: julia --project=docs/ docs/make.jl<|MERGE_RESOLUTION|>--- conflicted
+++ resolved
@@ -2,19 +2,11 @@
 
 on:
   push:
-<<<<<<< HEAD
-    branches-ignore:
-      - 'dependabot/**'
-  pull_request:
-    branches-ignore:
-      - 'dependabot/**'
-=======
     branches:
       - develop
   pull_request:
     branches:
       - '*'
->>>>>>> 81d48667
 
 jobs:
   build:
