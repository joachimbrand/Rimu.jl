--- conflicted
+++ resolved
@@ -1,11 +1,7 @@
 name = "Rimu"
 uuid = "c53c40cc-bd84-11e9-2cf4-a9fde2b9386e"
 authors = ["Joachim Brand <j.brand@massey.ac.nz>"]
-<<<<<<< HEAD
-version = "0.11.1"
-=======
 version = "0.11.1-dev"
->>>>>>> 348892c8
 
 [deps]
 Arrow = "69666777-d1a9-59fb-9406-91d4454c9d45"
