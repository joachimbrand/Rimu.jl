"""
    Rimu
Random Integrator for Many-Body Quantum Systems
"""
module Rimu

using Arrow
using DataFrames
using DataStructures
using LinearAlgebra
using OrderedCollections # for LittleDict
using Parameters
using Reexport
using Setfield
using SplittablesBase
using StaticArrays
using StatsBase
using ThreadsX

@reexport using Distributed

include("helpers.jl") # non MPI-dependent helper functions

include("ConsistentRNG.jl")
@reexport using .ConsistentRNG
include("Interfaces/Interfaces.jl")
@reexport using .Interfaces
include("StochasticStyles/StochasticStyles.jl")
@reexport using .StochasticStyles
include("DictVectors/DictVectors.jl")
@reexport using .DictVectors
include("BitStringAddresses/BitStringAddresses.jl")
@reexport using .BitStringAddresses
include("Hamiltonians/Hamiltonians.jl")
@reexport using .Hamiltonians
include("RimuIO.jl")
@reexport using .RimuIO

export lomc!
export FciqmcRunStrategy, RunTillLastStep
export MemoryStrategy, NoMemory, DeltaMemory, ShiftMemory
export ShiftStrategy, LogUpdate, LogUpdateAfterTargetWalkers
export DontUpdate, DoubleLogUpdate, DoubleLogUpdateAfterTargetWalkers
export ReportingStrategy, ReportDFAndInfo, ReportToFile
export ReplicaStrategy, NoStats, AllOverlaps
export PostStepStrategy, Projector, ProjectedEnergy, SignCoherence, WalkerLoneliness, Timer
export TimeStepStrategy, ConstantTimeStep, OvershootControl
export threadedWorkingMemory, localpart, walkernumber

include("strategies_and_params/fciqmcrunstrategy.jl")
include("strategies_and_params/memorystrategy.jl")
include("strategies_and_params/poststepstrategy.jl")
include("strategies_and_params/replicastrategy.jl")
include("strategies_and_params/reportingstrategy.jl")
include("strategies_and_params/shiftstrategy.jl")
include("strategies_and_params/timestepstrategy.jl")
include("strategies_and_params/threadingstrategy.jl")
include("strategies_and_params/deprecated.jl")

include("apply_memory_noise.jl")
<<<<<<< HEAD
include("fciqmc_step.jl")           # second level
=======
include("update_dvec.jl")
>>>>>>> 9d4de3a6
include("lomc.jl")                  # top level

include("RMPI/RMPI.jl")

# Modules for parallel computing not exported by default for now
include("EmbarrassinglyDistributed.jl")

# analysis tools not reexported
include("Blocking.jl")
include("StatsTools/StatsTools.jl")

end # module<|MERGE_RESOLUTION|>--- conflicted
+++ resolved
@@ -58,11 +58,6 @@
 include("strategies_and_params/deprecated.jl")
 
 include("apply_memory_noise.jl")
-<<<<<<< HEAD
-include("fciqmc_step.jl")           # second level
-=======
-include("update_dvec.jl")
->>>>>>> 9d4de3a6
 include("lomc.jl")                  # top level
 
 include("RMPI/RMPI.jl")
