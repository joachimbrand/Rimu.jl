--- conflicted
+++ resolved
@@ -252,13 +252,8 @@
 
 function print_stats(io::IO, step, state)
     print(io, "[ ", lpad(step, 11), " | ")
-<<<<<<< HEAD
-    shift = lpad(round(state.replicas[1].shift_parameters.shift, digits=4), 10)
-    norm = lpad(round(state.replicas[1].shift_parameters.pnorm, digits=4), 10)
-=======
     shift = lpad(round(state.replica_states[1].shift_parameters.shift, digits=4), 10)
     norm = lpad(round(state.replica_states[1].shift_parameters.pnorm, digits=4), 10)
->>>>>>> e50b55c2
     println(io, "shift: ", shift, " | norm: ", norm)
     flush(io)
 end
