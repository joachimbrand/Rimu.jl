--- conflicted
+++ resolved
@@ -95,26 +95,8 @@
 
 Returns two tuples, containing the names and values of statistics that are to be reported.
 """
-<<<<<<< HEAD
-    move_and_compress!(::CompressionStrategy, target, source)
-
-Move elements from `source` to `target`, compressing them on the way according to the
-compression strategy. `target` must be a dict-like structure and `source` must be an
-iterator of pairs.
-"""
-function move_and_compress!(::NoCompression, target, source)
-    for (key, val) in source
-        target[key] = val
-    end
-    return target
-end
-
-"""
-    update_dvec!([::StochasticStyle,] dvec) -> dvec, nt
-=======
 compress!(v) = compress!(CompressionStrategy(StochasticStyle(v)), v)
 compress!(w, v) = compress!(CompressionStrategy(StochasticStyle(v)), w, v)
->>>>>>> fe1198d3
 
 compress!(::NoCompression, v) = (), ()
 function compress!(::NoCompression, w, v)
