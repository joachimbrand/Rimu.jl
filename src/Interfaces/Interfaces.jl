--- conflicted
+++ resolved
@@ -38,13 +38,6 @@
 module Interfaces
 
 using Reexport
-<<<<<<< HEAD
-using StaticArrays
-=======
-
-@reexport using LinearAlgebra
-@reexport using VectorInterface
->>>>>>> a478a2c9
 
 @reexport using LinearAlgebra
 @reexport using VectorInterface
