# small functions supporting fciqmc!()
# versions without dependence on MPI.jl
using Base.Threads: nthreads

<<<<<<< HEAD
function threadedWorkingMemory(v)
    return Tuple(similar(localpart(v)) for _ in 1:nthreads())
end
=======
# three-argument version
"""
    sort_into_targets!(target, source, stats) -> agg, wm, agg_stats
Aggregate coefficients from `source` to `agg` and from `stats` to `agg_stats`
according to thread- or MPI-level parallelism. `wm` passes back a reference to
working memory.
"""
sort_into_targets!(target, w, stats) =  w, target, stats
# default serial (single thread, no MPI) version: don't copy just swap

combine_stats(stats) = sum(stats)
combine_stats(stats::SArray) = stats # special case for fciqmc_step!() using ThreadsX

function sort_into_targets!(target, ws::NTuple{NT,W}, statss) where {NT,W}
    # multi-threaded non-MPI version
    zero!(target)
    for w in ws # combine new walkers generated from different threads
        add!(target, w)
    end
    return target, ws, combine_stats(statss)
end
# three argument version for MPIData to be found in RMPI.jl

>>>>>>> 9d4de3a6

"""
    MultiScalar

Wrapper over a tuple that supports `+`, `-`, `min`, and `max`. Used with MPI communication
because `SVector`s are treated as arrays by `MPI.Allreduce` and `Tuples` do not support
scalar operations.

# Example

Suppose you want to compute the sum of a vector `dv` and also get the number of positive
elements it has in a single pass. You can use `MultiScalar`:

```julia
julia> dv = DVec(:a => 1, :b => -2, :c => 1);

julia> s, p = mapreduce(+, values(dv)) do v
    Rimu.MultiScalar(v, Int(sign(v) == 1))
end;

julia> s, p
(0, 2)
```

This will work with `MPIData`.

Note that only `MultiScalar`s with the same types can be operated on. This is a feature, as it
forces type stability.
"""
struct MultiScalar{T<:Tuple}
    tuple::T
end
MultiScalar(args...) = MultiScalar(args)
MultiScalar(v::SVector) = MultiScalar(Tuple(v))
MultiScalar(m::MultiScalar) = m
MultiScalar(arg) = MultiScalar((arg,))

for op in (:+, :*, :max, :min)
    @eval function Base.$op(a::MultiScalar{T}, b::MultiScalar{T}) where {T}
        return MultiScalar($op.(a.tuple, b.tuple))
    end
end

Base.iterate(m::MultiScalar, args...) = iterate(m.tuple, args...)
Base.length(m::MultiScalar) = length(m.tuple)

# three-argument version
"""
    sort_into_targets!(target, source, stats) -> agg, wm, agg_stats
Aggregate coefficients from `source` to `agg` and from `stats` to `agg_stats`
according to thread- or MPI-level parallelism. `wm` passes back a reference to
working memory.
"""
sort_into_targets!(target, w, stats) =  w, target, stats
# default serial (single thread, no MPI) version: don't copy just swap

combine_stats(stats) = sum(stats)
combine_stats(stats::MultiScalar) = stats # special case for fciqmc_step!() using ThreadsX

function sort_into_targets!(target, ws::NTuple{NT,W}, statss) where {NT,W}
    # multi-threaded non-MPI version
    zero!(target)
    for w in ws # combine new walkers generated from different threads
        add!(target, w)
    end
    return target, ws, combine_stats(statss)
end
# three argument version for MPIData to be found in RMPI.jl<|MERGE_RESOLUTION|>--- conflicted
+++ resolved
@@ -1,36 +1,6 @@
 # small functions supporting fciqmc!()
 # versions without dependence on MPI.jl
 using Base.Threads: nthreads
-
-<<<<<<< HEAD
-function threadedWorkingMemory(v)
-    return Tuple(similar(localpart(v)) for _ in 1:nthreads())
-end
-=======
-# three-argument version
-"""
-    sort_into_targets!(target, source, stats) -> agg, wm, agg_stats
-Aggregate coefficients from `source` to `agg` and from `stats` to `agg_stats`
-according to thread- or MPI-level parallelism. `wm` passes back a reference to
-working memory.
-"""
-sort_into_targets!(target, w, stats) =  w, target, stats
-# default serial (single thread, no MPI) version: don't copy just swap
-
-combine_stats(stats) = sum(stats)
-combine_stats(stats::SArray) = stats # special case for fciqmc_step!() using ThreadsX
-
-function sort_into_targets!(target, ws::NTuple{NT,W}, statss) where {NT,W}
-    # multi-threaded non-MPI version
-    zero!(target)
-    for w in ws # combine new walkers generated from different threads
-        add!(target, w)
-    end
-    return target, ws, combine_stats(statss)
-end
-# three argument version for MPIData to be found in RMPI.jl
-
->>>>>>> 9d4de3a6
 
 """
     MultiScalar
@@ -68,9 +38,17 @@
 MultiScalar(m::MultiScalar) = m
 MultiScalar(arg) = MultiScalar((arg,))
 
+const SVecOrTuple = Union{SVector,Tuple}
+
 for op in (:+, :*, :max, :min)
     @eval function Base.$op(a::MultiScalar{T}, b::MultiScalar{T}) where {T}
         return MultiScalar($op.(a.tuple, b.tuple))
+    end
+    @eval function Base.$op(a::MultiScalar, b::SVecOrTuple)
+        return $op(a, MultiScalar(b))
+    end
+    @eval function Base.$op(a::SVecOrTuple, b::MultiScalar)
+        return $op(MultiScalar(a), b)
     end
 end
 
