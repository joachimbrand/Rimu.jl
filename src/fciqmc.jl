--- conflicted
+++ resolved
@@ -26,13 +26,7 @@
                  s_strat::ShiftStrategy,
                  r_strat::ReportingStrategy = EveryTimeStep(),
                  τ_strat::TimeStepStrategy = ConstantTimeStep(),
-<<<<<<< HEAD
-                 w::D = similar(localpart(svec))
-                 ; kwargs...
-                 ) where {DD, D<:AbstractDVec}
-=======
-                 w = threaded_working_memory(svec))
->>>>>>> afd0300b
+                 w = threaded_working_memory(svec); kwargs...)
     # unpack the parameters:
     @unpack step, laststep, shiftMode, shift, dτ = pa
     len = length(svec) # MPIsync
@@ -70,16 +64,10 @@
                  s_strat::ShiftStrategy,
                  r_strat::ReportingStrategy = EveryTimeStep(),
                  τ_strat::TimeStepStrategy = ConstantTimeStep(),
-<<<<<<< HEAD
-                 w::D = similar(localpart(v))
+                 w = threaded_working_memory(v)
                  ; m_strat::MemoryStrategy = NoMemory(),
                  p_strat::ProjectStrategy = NoProjection()
-                 # ) where {D<:AbstractDVec, DF<:Union{DataFrame, Nothing}}
-                 ) where {D<:AbstractDVec, DF<:DataFrame}
-=======
-                 w = threaded_working_memory(v)
                  )
->>>>>>> afd0300b
     # unpack the parameters:
     @unpack step, laststep, shiftMode, shift, dτ = pa
 
@@ -144,18 +132,10 @@
                  s_strat::ShiftStrategy,
                  r_strat::ReportingStrategy = EveryTimeStep(),
                  τ_strat::TimeStepStrategy = ConstantTimeStep(),
-<<<<<<< HEAD
-                 vsNew::T = similar.(svecs)
+                 wv = threaded_working_memory.(vv) # wv = similar.(localpart.(vv))
                  ; m_strat::MemoryStrategy = NoMemory(),
-                 p_strat::ProjectStrategy = NoProjection()
-                 ) where {N, K, V,
-                                                T<:NTuple{N,AbstractDVec{K,V}}}
-                 # N is number of replica, V is eltype(svecs[1])
-=======
-                 wv = threaded_working_memory.(vv))
-                 # wv = similar.(localpart.(vv))
+                 p_strat::ProjectStrategy = NoProjection())
     # τ_strat is currently ignored in the replica version
->>>>>>> afd0300b
     # unpack the parameters:
     @unpack step, laststep, shiftMode, shift, dτ = pa
     V = valtype(vv[1])
@@ -198,32 +178,14 @@
         step += 1
         for (i, v) in enumerate(vv) # loop over replicas
             # perform one complete stochastic vector matrix multiplication
-<<<<<<< HEAD
-            @async begin
-                vNew = vsNew[i]
-                a, b, stats = fciqmc_step!(ham, vOld, shifts[i], dτ, pnorms[i], vNew;
-                                           m_strat = m_strat)
-                mstats[i] .= stats
-                norms[i] = norm_project!(vNew, p_strat)  # MPIsync
-                # project coefficients of `w` to threshold
-                # norms[i] =  norm(vNew,1) # total number of psips
-                # tnorm = norm(vNew,1) # total number of psips
-                # norms[i] = apply_memory_noise!(v, w, s_strat, pnorms[i], tnorm, shifts[i], dτ)
-                #
-                shifts[i], vShiftModes[i], pnorms[i] = update_shift(
-                    s_strat, shifts[i], vShiftModes[i],
-                    norms[i], pnorms[i], dτ, step, dfs[i]
-                )
-            end
-=======
-            vv[i], wv[i], stats = fciqmc_step!(ham, v, shifts[i], dτ, wv[i])
+            vv[i], wv[i], stats = fciqmc_step!(ham, v, shifts[i], dτ, pnorms[i],
+                                        wv[i]; m_strat = m_strat)
             mstats[i] .= stats
-            norms[i] = norm(vv[i],1) # total number of psips
+            norms[i] = norm_project!(vv[i], p_strat)  # MPIsync
             shifts[i], vShiftModes[i], pnorms[i] = update_shift(
                 s_strat, shifts[i], vShiftModes[i],
                 norms[i], pnorms[i], dτ, step, dfs[i]
             )
->>>>>>> afd0300b
         end #loop over replicas
         lengths = length.(vv)
         # update time step
@@ -300,13 +262,9 @@
     # stats == [spawns, deaths, clones, antiparticles, annihilations]
 end # fciqmc_step!
 
-<<<<<<< HEAD
-function Rimu.fciqmc_step!(Ĥ, dv::MPIData{D,S}, shift, dτ, pnorm, w::D;
-                           m_strat::MemoryStrategy = NoMemory()) where {D,S}
-    # MPI version
-=======
-function fciqmc_step!(Ĥ, dv, shift, dτ, ws::NTuple{NT,W};
-    batchsize = max(100, min(length(dv)÷Threads.nthreads(), round(Int,sqrt(length(dv))*10)))
+function fciqmc_step!(Ĥ, dv, shift, dτ, pnorm, ws::NTuple{NT,W};
+      m_strat::MemoryStrategy = NoMemory(),
+      batchsize = max(100, min(length(dv)÷Threads.nthreads(), round(Int,sqrt(length(dv))*10)))
     ) where {NT,W}
     # println("batchsize ",batchsize)
     # multithreaded version; should also work with MPI
@@ -321,14 +279,15 @@
             fciqmc_col!(ws[Threads.threadid()], Ĥ, add, num, shift, dτ)
         end
     end # all threads have returned; now running on single thread again
+    applyMemoryNoise!(ws, v, shift, dτ, pnorm, m_strat) # memory noise
     return sort_into_targets!(dv, ws, statss) # MPI syncronizing
     # dv, w, stats
     # stats == [spawns, deaths, clones, antiparticles, annihilations]
 end # fciqmc_step!
 
-function Rimu.fciqmc_step!(Ĥ, dv::MPIData{D,S}, shift, dτ, w::D) where {D,S}
+function Rimu.fciqmc_step!(Ĥ, dv::MPIData{D,S}, shift, dτ, pnorm, w::D;
+                           m_strat::MemoryStrategy = NoMemory()) where {D,S}
     # MPI version, single thread
->>>>>>> afd0300b
     v = localpart(dv)
     @assert w ≢ v "`w` and `v` must not be the same object"
     empty!(w)
@@ -347,56 +306,6 @@
     # stats == (spawns, deaths, clones, antiparticles, annihilations)
 end # fciqmc_step!
 
-<<<<<<< HEAD
-# """
-#     thresholdProject!(w)
-#     thresholdProject!(w, v, shift, dτ, m_strat)
-#     thresholdProject!(s::StochasticStyle, w)
-# Project all elements of `w` to `s.threshold` preserving the sign if
-# `StochasticStyle(w)` requires projection.
-# """
-# thresholdProject!(w, args...) = thresholdProject!(StochasticStyle(w), w, args...)
-#
-# thresholdProject!(s, w, v, shift, dτ, m_strat) = w # default does nothing
-#
-# function thresholdProject!(s::IsStochasticWithThreshold,
-#                            w, v, shift, dτ, ::NoMemory)
-#     # perform projection if below threshold preserving the sign
-#     for (add, val) in kvpairs(w)
-#         pprob = abs(val)/s.threshold
-#         if pprob < 1 # projection is only necessary if abs(val) < s.threshold
-#             w[add] = (pprob > cRand()) ? s.threshold*sign(val) : zero(val)
-#         end
-#     end
-#     return w
-# end
-#
-# function thresholdProject!(s::IsStochasticWithThreshold,
-#                            w, v, shift, dτ, m::DeltaMemory)
-#     tnorm = norm(w, 1) # norm after FCIQMC step
-#     if isnan(m.pnorm)
-#         m.pnorm = tnorm
-#         return w
-#     end
-#     # compute memory noise
-#     r̃ = (m.pnorm - tnorm)/(dτ*m.pnorm) + shift
-#     push!(m.noiseBuffer, r̃) # add current value to buffer
-#     r = r̃ - sum(m.noiseBuffer)/length(m.noiseBuffer)
-#
-#     # apply `r` noise to current state vector
-#     for (add, val) in kvpairs(v)
-#         w[add] += dτ*r*val # apply `r` noise
-#     end
-#     nnorm = norm(w, 1) # new norm after applying noise
-#
-#     # perform projection if below threshold preserving the sign
-#     thresholdProject!(s, w, v, shift, dτ, NoMemory())
-#
-#     projnorm = norm(w, 1) # new norm after projection
-#     rmul!(w, nnorm/projnorm) # scale in order to remedy projection noise
-#     m.pnorm = nnorm # record the current norm for next step
-#     return w
-# end
 
 """
     norm_project!(w, p_strat::ProjectStrategy) -> norm
@@ -434,10 +343,6 @@
     # TODO: MPI version of rmul!()
     return f_norm
 end
-=======
-# let's decide whether a simulation is deterministic, stochastic, or
-# semistochastic upon a trait on the vector type
->>>>>>> afd0300b
 
 """
     applyMemoryNoise!(w, v, shift, dτ, pnorm, m_strat::MemoryStrategy)
@@ -450,6 +355,10 @@
 """
 function applyMemoryNoise!(w::Union{AbstractArray,AbstractDVec}, args...)
     applyMemoryNoise!(StochasticStyle(w), w, args...)
+end
+
+function applyMemoryNoise!(ws::NTuple{NT,W}, args...) where {NT,W}
+    applyMemoryNoise!(StochasticStyle(W), ws, args...)
 end
 
 function applyMemoryNoise!(s::StochasticStyle, w, v, shift, dτ, pnorm, m::MemoryStrategy)
@@ -472,9 +381,7 @@
     r = r̃ - sum(m.noiseBuffer)/length(m.noiseBuffer)
 
     # apply `r` noise to current state vector
-    for (add, val) in kvpairs(v)
-       w[add] += dτ*r*val # apply `r` noise
-    end
+    axpy!(dτ*r, v, w) # w .+= dτ*r .* v
     # nnorm = norm(w, 1) # new norm after applying noise
 
     return w
@@ -491,9 +398,7 @@
     r = (r̃ - sum(m.noiseBuffer)/length(m.noiseBuffer))/(dτ*pnorm)
 
     # apply `r` noise to current state vector
-    for (add, val) in kvpairs(v)
-       w[add] += dτ*r*val # apply `r` noise
-    end
+    axpy!(dτ*r, v, w) # w .+= dτ*r .* v
     # nnorm = norm(w, 1) # new norm after applying noise
 
     return w
@@ -506,9 +411,7 @@
     r = - shift + sum(m.noiseBuffer)/length(m.noiseBuffer)
 
     # apply `r` noise to current state vector
-    for (add, val) in kvpairs(v)
-       w[add] += dτ*r*val # apply `r` noise
-    end
+    axpy!(dτ*r, v, w) # w .+= dτ*r .* v
     # nnorm = norm(w, 1) # new norm after applying noise
 
     return w
@@ -838,7 +741,7 @@
         end
         # done with stochastic spawning
     end
-    return missing
+    return [0, 0, 0, 0, 0]
 end
 
 function fciqmc_col!(s::IsStochasticWithThreshold, w, ham::LinearOperator,
@@ -889,5 +792,5 @@
         # perform spawn (if nonzero): add walkers with correct sign
     end
     # done with stochastic spawning
-    return missing
+    return [0, 0, 0, 0, 0]
 end