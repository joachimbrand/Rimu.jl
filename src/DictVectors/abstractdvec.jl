--- conflicted
+++ resolved
@@ -60,37 +60,21 @@
 ###
 ### Higher level functions and linear algebra
 ###
-<<<<<<< HEAD
-Base.isequal(x::AbstractDVec{K1}, y::AbstractDVec{K2}) where {K1,K2} = false
-function Base.isequal(x::AbstractDVec{K}, y::AbstractDVec{K}) where {K}
-    x === y && return true
-    length(x) != length(y) && return false
-    all(pairs(x)) do (k, v)
-        isequal(y[k], v)
-=======
 Base.isequal(v::AbstractDVec{K1}, w::AbstractDVec{K2}) where {K1,K2} = false
 function Base.isequal(v::AbstractDVec{K}, w::AbstractDVec{K}) where {K}
     v === w && return true
     length(v) != length(w) && return false
-    all(pairs(v)) do (key, val)
+    return all(pairs(v)) do (key, val)
         isequal(w[key], val)
->>>>>>> a478a2c9
-    end
-    return true
-end
-
-<<<<<<< HEAD
-Base.:(==)(x::AbstractDVec, y::AbstractDVec) = isequal(x, y)
-=======
+    end
+end
+
 Base.:(==)(v::AbstractDVec, w::AbstractDVec) = isequal(v, w)
->>>>>>> a478a2c9
 
 function Base.isapprox(v::AbstractDVec, w::AbstractDVec; kwargs...)
     # Length may be different, but vectors still approximately the same when `atol` is used.
     left = all(pairs(w)) do (key, val)
         isapprox(v[key], val; kwargs...)
-<<<<<<< HEAD
-=======
     end
     if left
         return all(pairs(v)) do (key, val)
@@ -98,27 +82,14 @@
         end
     else
         return false
->>>>>>> a478a2c9
-    end
-    right = all(pairs(v)) do (key, val)
-        isapprox(w[key], val; kwargs...)
-    end
-    return left && right
-end
-
-<<<<<<< HEAD
-function Base.sum(f, x::AbstractDVec)
-    return sum(f, values(x))
-end
-
-function LinearAlgebra.mul!(w::AbstractDVec, v::AbstractDVec, α)
-=======
+    end
+end
+
 function Base.sum(f, v::AbstractDVec)
     return sum(f, values(v))
 end
 
 function VectorInterface.scale!(w::AbstractDVec, v::AbstractDVec, α::Number)
->>>>>>> a478a2c9
     zerovector!(w)
     sizehint!(w, length(v))
     if !iszero(α)
@@ -139,26 +110,6 @@
     end
     return v
 end
-<<<<<<< HEAD
-
-function VectorInterface.scale(v::AbstractDVec, α::Number)
-    if α == one(α)
-        return copy(v)
-    else
-        result = zerovector(v, promote_type(typeof(α), scalartype(v)))
-        mul!(result, v, α)
-        return result
-    end
-end
-VectorInterface.scale!!(v::AbstractDVec, α::Number) = scale!(v, α)
-
-LinearAlgebra.lmul!(α, v::AbstractDVec) = scale!(v, α)
-LinearAlgebra.rmul!(v::AbstractDVec, α) = scale!(v, α)
-
-Base.:*(α, x::AbstractDVec) = scale(x, α)
-Base.:*(x::AbstractDVec, α) = α * x
-=======
->>>>>>> a478a2c9
 
 function VectorInterface.scale(v::AbstractDVec, α::Number)
     T = promote_type(typeof(α), scalartype(v))
@@ -168,31 +119,6 @@
 end
 VectorInterface.scale!!(v::AbstractDVec, α::Number) = scale!(v, α)
 
-<<<<<<< HEAD
-Inplace add `x+y` and store result in `x`.
-"""
-@inline function VectorInterface.add!(
-    v::AbstractDVec{K}, w::AbstractDVec{K}, α::Number=true, β::Number=true
-) where {K}
-    for (key, val) in pairs(w)
-        v[key] = β * v[key] + α * val
-    end
-    return v
-end
-
-function VectorInterface.add(
-    v::AbstractDVec{K}, w::AbstractDVec{K}, α::Number=true, β::Number=true
-) where {K}
-    T = promote_type(scalartype(v), scalartype(w), typeof(α), typeof(β))
-    result = scale(v, T(β))
-    return add!(result, w, one(T), T(α))
-end
-
-function VectorInterface.add!!(
-    x::AbstractDVec, y::AbstractDVec, α::Number=true, β::Number=true
-)
-    add!(x, y, α, β)
-=======
 LinearAlgebra.mul!(w::AbstractDVec, v::AbstractDVec, α) = scale!(w, v, α)
 LinearAlgebra.lmul!(α, v::AbstractDVec) = scale!(v, α)
 LinearAlgebra.rmul!(v::AbstractDVec, α) = scale!(v, α)
@@ -203,9 +129,7 @@
 @inline function VectorInterface.add!(
     w::AbstractDVec{K}, v::AbstractDVec{K}, α::Number=true, β::Number=true
 ) where {K}
-    if β ≠ one(β)
-        scale!(w, β)
-    end
+    scale!(w, β)
     for (key, val) in pairs(v)
         w[key] += α * val
     end
@@ -223,8 +147,7 @@
 function VectorInterface.add!!(
     v::AbstractDVec, w::AbstractDVec, α::Number=true, β::Number=true
 )
-    add!(v, w, α, β)
->>>>>>> a478a2c9
+    return add!(v, w, α, β)
 end
 
 Base.:+(v::AbstractDVec, w::AbstractDVec) = add(v, w)
@@ -239,19 +162,6 @@
     return add!(y, x, α, β)
 end
 
-<<<<<<< HEAD
-function VectorInterface.inner(x::AbstractDVec, y::AbstractDVec)
-    # try to save time by looking for the smaller vec
-    if isempty(x) || isempty(y)
-        return zero(promote_type(valtype(x), valtype(y)))
-    elseif length(x) < length(y)
-        return sum(pairs(x)) do (key, val)
-            conj(val) * y[key]
-        end
-    else
-        return sum(pairs(y)) do (key, val)
-            conj(x[key]) * val
-=======
 function VectorInterface.inner(v::AbstractDVec, w::AbstractDVec)
     # try to save time by looking for the smaller vec
     if isempty(v) || isempty(w)
@@ -263,25 +173,10 @@
     else
         return sum(pairs(w)) do (key, val)
             conj(v[key]) * val
->>>>>>> a478a2c9
-        end
-    end
-end
-
-<<<<<<< HEAD
-LinearAlgebra.dot(x, y) = inner(x, y)
-
-function LinearAlgebra.norm(x::AbstractDVec, p::Real=2)
-    T = float(promote_type(valtype(x), typeof(p)))
-    if p === 1
-        return sum(abs, values(x); init=zero(T))
-    elseif p === 2
-        return sqrt(sum(abs2, values(x); init=zero(T)))
-    elseif p === Inf
-        return mapreduce(abs, max, values(x), init=real(zero(T)))
-    else
-        error("$p-norm of $(typeof(x)) is not implemented.")
-=======
+        end
+    end
+end
+
 LinearAlgebra.dot(v::AbstractDVec, w::AbstractDVec) = inner(v, w)
 
 function LinearAlgebra.norm(v::AbstractDVec, p::Real=2)
@@ -294,7 +189,6 @@
         return mapreduce(abs, max, values(v), init=real(zero(T)))
     else
         error("$p-norm of $(typeof(v)) is not implemented.")
->>>>>>> a478a2c9
     end
 end
 
@@ -323,48 +217,15 @@
 function LinearAlgebra.mul!(w::AbstractDVec, h::AbstractHamiltonian, v::AbstractDVec)
     empty!(w)
     for (key, val) in pairs(v)
-<<<<<<< HEAD
-        w[key] += diagonal_element(h, key)*val
-        for (add,elem) in offdiagonals(h, key)
-            w[add] += elem*val
-=======
         w[key] += diagonal_element(h, key) * val
         for (add, elem) in offdiagonals(h, key)
             w[add] += elem * val
->>>>>>> a478a2c9
         end
     end
     return w
 end
 
 function Base.:*(h::AbstractHamiltonian, v::AbstractDVec)
-<<<<<<< HEAD
-    return mul!(similar(v, promote_type(eltype(h), valtype(v))), h, v)
-end
-
-"""
-    dot(x, H::AbstractHamiltonian, v)
-
-Evaluate `x⋅H(v)` minimizing memory allocations.
-"""
-function LinearAlgebra.dot(x::AbstractDVec, LO::AbstractHamiltonian, v::AbstractDVec)
-    return dot(LOStructure(LO), x, LO, v)
-end
-
-LinearAlgebra.dot(::AdjointUnknown, x, LO::AbstractHamiltonian, v) = dot_from_right(x,LO,v)
-# default for LOs without special structure: keep order
-
-function LinearAlgebra.dot(::LOStructure, x, LO::AbstractHamiltonian, v)
-    if length(x) < length(v)
-        return conj(dot_from_right(v, LO', x)) # turn args around to execute faster
-    else
-        return dot_from_right(x,LO,v) # original order
-    end
-end
-
-"""
-    dot_from_right(x, LO, v)
-=======
     return mul!(zerovector(v, promote_type(eltype(h), valtype(v))), h, v)
 end
 
@@ -389,26 +250,16 @@
 
 """
     dot_from_right(w, op::AbstractHamiltonian, v)
->>>>>>> a478a2c9
 
 Internal function evaluates the 3-argument `dot()` function in order from right
 to left.
 """
-<<<<<<< HEAD
-function dot_from_right(x, op, v::AbstractDVec)
-    result = zero(promote_type(valtype(x), eltype(op), valtype(v)))
-    for (key, val) in pairs(v)
-        result += conj(x[key]) * diagonal_element(op, key) * val
-        for (add, elem) in offdiagonals(op, key)
-            result += conj(x[add]) * elem * val
-=======
 function dot_from_right(w, op, v::AbstractDVec)
     result = zero(promote_type(valtype(w), eltype(op), valtype(v)))
     for (key, val) in pairs(v)
         result += conj(w[key]) * diagonal_element(op, key) * val
         for (add, elem) in offdiagonals(op, key)
             result += conj(w[add]) * elem * val
->>>>>>> a478a2c9
         end
     end
     return result
