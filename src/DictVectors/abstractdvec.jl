###
### This file contains methods defined on `AbstractDVec`
### The type definition and relevant methods are found in the file "src/Interfaces/dictvectors.jl"
###
function Base.show(io::IO, dvec::AbstractDVec)
    summary(io, dvec)
    limit, _ = displaysize()
    for (i, p) in enumerate(pairs(localpart(dvec)))
        if length(dvec) > i > limit - 4
            print(io, "\n  ⋮   => ⋮")
            break
        else
            print(io, "\n  ")
            show(IOContext(io, :compact => true), p[1])
            print(io, " => ")
            show(IOContext(io, :compact => true), p[2])
        end
    end
end

###
### Types
###
Base.keytype(::Type{<:AbstractDVec{K}}) where {K} = K
Base.keytype(dv::AbstractDVec) = keytype(typeof(dv))
Base.valtype(::Type{<:AbstractDVec{<:Any,V}}) where {V} = V
Base.valtype(dv::AbstractDVec) = valtype(typeof(dv))
Base.eltype(::Type{<:AbstractDVec{K,V}}) where {K,V} = Pair{K,V}
Base.eltype(dv::AbstractDVec) = eltype(typeof(dv))
VectorInterface.scalartype(::Type{<:AbstractDVec{<:Any,V}}) where {V} = V

Base.isreal(v::AbstractDVec) = valtype(v)<:Real
Base.ndims(::AbstractDVec) = 1

###
### copy*, zero*
###
Base.zero(v::AbstractDVec) = empty(v)
VectorInterface.zerovector(v::AbstractDVec, ::Type{T}) where {T<:Number} = similar(v, T)
VectorInterface.zerovector!(v::AbstractDVec) = empty!(v)
VectorInterface.zerovector!!(v::AbstractDVec) = zerovector!(v)

function Base.similar(dvec::AbstractDVec, args...; kwargs...)
    return sizehint!(empty(dvec, args...; kwargs...), length(dvec))
end

@inline function Base.copyto!(w::AbstractDVec, v)
    sizehint!(w, length(v))
    for (key, val) in pairs(v)
        w[key] = val
    end
    return w
end
@inline function Base.copy!(w::AbstractDVec, v)
    empty!(w)
    return copyto!(w, v)
end
Base.copy(v::AbstractDVec) = copyto!(empty(v), v)

###
### Higher level functions and linear algebra
###
Base.isequal(v::AbstractDVec{K1}, w::AbstractDVec{K2}) where {K1,K2} = false
function Base.isequal(v::AbstractDVec{K}, w::AbstractDVec{K}) where {K}
    v === w && return true
    length(v) != length(w) && return false
    return all(pairs(v)) do (key, val)
<<<<<<< HEAD
        isequal(w[key], val)
=======
        w[key] == val
>>>>>>> ad157a38
    end
end

Base.:(==)(v::AbstractDVec, w::AbstractDVec) = isequal(v, w)

function Base.isapprox(v::AbstractDVec, w::AbstractDVec; kwargs...)
    # Length may be different, but vectors still approximately the same when `atol` is used.
    left = all(pairs(w)) do (key, val)
        isapprox(v[key], val; kwargs...)
    end
    if left
        return all(pairs(v)) do (key, val)
            isapprox(w[key], val; kwargs...)
        end
    else
        return false
    end
end

function Base.sum(f, v::AbstractDVec)
    return sum(f, values(v))
end

function VectorInterface.scale!(w::AbstractDVec, v::AbstractDVec, α::Number)
    zerovector!(w)
    sizehint!(w, length(v))
    if !iszero(α)
        for (key, val) in pairs(v)
            w[key] = α * val
        end
    end
    return w
end

function VectorInterface.scale!(v::AbstractDVec, α::Number)
    if iszero(α)
        zerovector!(v)
    elseif α ≠ one(α)
        for (key, val) in pairs(v)
            v[key] = α * val
        end
    end
    return v
end

function VectorInterface.scale(v::AbstractDVec, α::Number)
    T = promote_type(typeof(α), scalartype(v))
    result = zerovector(v, T)
    scale!(result, v, α)
    return result
end
VectorInterface.scale!!(v::AbstractDVec, α::Number) = scale!(v, α)

LinearAlgebra.mul!(w::AbstractDVec, v::AbstractDVec, α) = scale!(w, v, α)
LinearAlgebra.lmul!(α, v::AbstractDVec) = scale!(v, α)
LinearAlgebra.rmul!(v::AbstractDVec, α) = scale!(v, α)

Base.:*(α, x::AbstractDVec) = scale(x, α)
Base.:*(x::AbstractDVec, α) = α * x

@inline function VectorInterface.add!(
    w::AbstractDVec{K}, v::AbstractDVec{K}, α::Number=true, β::Number=true
) where {K}
    scale!(w, β)
    for (key, val) in pairs(v)
        w[key] += α * val
    end
    return w
end

function VectorInterface.add(
    w::AbstractDVec{K}, v::AbstractDVec{K}, α::Number=true, β::Number=true
) where {K}
    T = promote_type(scalartype(v), scalartype(w), typeof(α), typeof(β))
    result = scale(w, T(β))
    return add!(result, v, α)
end

function VectorInterface.add!!(
    v::AbstractDVec, w::AbstractDVec, α::Number=true, β::Number=true
)
    return add!(v, w, α, β)
end

Base.:+(v::AbstractDVec, w::AbstractDVec) = add(v, w)
Base.:-(v::AbstractDVec, w::AbstractDVec) = add(v, w, -one(scalartype(w)))

# BLAS-like function: y = α*x + y
@inline function LinearAlgebra.axpy!(α, x::AbstractDVec, y::AbstractDVec)
    return add!(y, x, α)
end
# BLAS-like function: y = α*x + β*y
function LinearAlgebra.axpby!(α, x::AbstractDVec, β, y::AbstractDVec)
    return add!(y, x, α, β)
end

function VectorInterface.inner(v::AbstractDVec, w::AbstractDVec)
    # try to save time by looking for the smaller vec
    if isempty(v) || isempty(w)
        return zero(promote_type(valtype(v), valtype(w)))
    elseif length(v) < length(w)
        return sum(pairs(v)) do (key, val)
            conj(val) * w[key]
        end
    else
        return sum(pairs(w)) do (key, val)
            conj(v[key]) * val
        end
    end
end

LinearAlgebra.dot(v::AbstractDVec, w::AbstractDVec) = inner(v, w)

function LinearAlgebra.norm(v::AbstractDVec, p::Real=2)
    T = float(promote_type(valtype(v), typeof(p)))
    if p === 1
        return sum(abs, values(v); init=zero(T))
    elseif p === 2
        return sqrt(sum(abs2, values(v); init=zero(T)))
    elseif p === Inf
        return mapreduce(abs, max, values(v), init=real(zero(T)))
    else
        error("$p-norm of $(typeof(v)) is not implemented.")
    end
end

LinearAlgebra.normalize!(v::AbstractDVec, p::Real=2) = scale!(v, inv(norm(v, p)))
LinearAlgebra.normalize(v::AbstractDVec, p::Real=2) = normalize!(copy(v), p)

"""
    walkernumber(v)

Compute the number of walkers in `v`. It is used for updating the shift. Overload this
function for modifying population control.

In most cases `walkernumber(v)` is identical to `norm(v, 1)`. For `AbstractDVec`s with
complex coefficients it reports the one norm separately for the real and the imaginary part
as a `ComplexF64`. See [`Norm1ProjectorPPop`](@ref).
"""
walkernumber(v) = walkernumber(StochasticStyle(v), v)
# use StochasticStyle trait for dispatch
walkernumber(::StochasticStyle, v) = dot(Norm1ProjectorPPop(), v)
# complex walkers as two populations
# the following default is fast and generic enough to be good for real walkers and

###
### Vector-operator functions
###
function LinearAlgebra.mul!(w::AbstractDVec, h::AbstractHamiltonian, v::AbstractDVec)
    empty!(w)
    for (key, val) in pairs(v)
        w[key] += diagonal_element(h, key) * val
        for (add, elem) in offdiagonals(h, key)
            w[add] += elem * val
        end
    end
    return w
end

function Base.:*(h::AbstractHamiltonian, v::AbstractDVec)
    return mul!(zerovector(v, promote_type(eltype(h), valtype(v))), h, v)
end

"""
    dot(w, op::AbstractHamiltonian, v)

Evaluate `w⋅op(v)` minimizing memory allocations.
"""
function LinearAlgebra.dot(w::AbstractDVec, op::AbstractHamiltonian, v::AbstractDVec)
    return dot(LOStructure(op), w, op, v)
end
function LinearAlgebra.dot(::AdjointUnknown, w, op::AbstractHamiltonian, v)
    return dot_from_right(w, op, v)
end
function LinearAlgebra.dot(::LOStructure, w, op::AbstractHamiltonian, v)
    if length(w) < length(v)
        return conj(dot_from_right(v, op', w)) # turn args around to execute faster
    else
        return dot_from_right(w, op, v) # original order
    end
end

"""
    dot_from_right(w, op::AbstractHamiltonian, v)

Internal function evaluates the 3-argument `dot()` function in order from right
to left.
"""
function dot_from_right(w, op, v::AbstractDVec)
    result = zero(promote_type(valtype(w), eltype(op), valtype(v)))
    for (key, val) in pairs(v)
        result += conj(w[key]) * diagonal_element(op, key) * val
        for (add, elem) in offdiagonals(op, key)
            result += conj(w[add]) * elem * val
        end
    end
    return result
end<|MERGE_RESOLUTION|>--- conflicted
+++ resolved
@@ -65,11 +65,7 @@
     v === w && return true
     length(v) != length(w) && return false
     return all(pairs(v)) do (key, val)
-<<<<<<< HEAD
-        isequal(w[key], val)
-=======
         w[key] == val
->>>>>>> ad157a38
     end
 end
 
