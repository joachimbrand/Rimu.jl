"""
    abstract type AbstractInitiatorValue{V}

A value equipped with additional information that enables a variation of the initiator
<<<<<<< HEAD
approximation.
=======
approximation. To be used with [`InitiatorDVec`](@ref) and [`InitiatorRule`](@ref)s. 
>>>>>>> a478a2c9

Must define:
* `Base.zero`, `Base.:+`, `Base.:-`, `Base.:*`
* [`from_initiator_value`](@ref) and [`to_initiator_value`](@ref)
"""
abstract type AbstractInitiatorValue{V} end
Base.zero(v::AbstractInitiatorValue) = zero(typeof(v))

Base.convert(::Type{T}, x) where {T<:AbstractInitiatorValue} = T(x)
Base.convert(::Type{T}, x::T) where {T<:AbstractInitiatorValue} = x

"""
    InitiatorValue{V}(; safe::V, unsafe::V, initiator::V) where V
Composite "walker" with three fields. For use with [`InitiatorDVec`](@ref)s.
"""
struct InitiatorValue{V} <: AbstractInitiatorValue{V}
    safe::V
    unsafe::V
    initiator::V
end
function InitiatorValue{V}(;safe=zero(V), unsafe=zero(V), initiator=zero(V)) where {V}
    return InitiatorValue{V}(V(safe), V(unsafe), V(initiator))
end
function InitiatorValue{V}(i::InitiatorValue) where {V}
    return InitiatorValue{V}(V(i.safe), V(i.unsafe), V(i.initiator))
end
function InitiatorValue{V}(x) where {V}
    return InitiatorValue{V}(safe=x)
end

Base.convert(::Type{V}, x::InitiatorValue{V}) where {V} = x.safe + x.unsafe + x.initiator

function Base.:+(v::InitiatorValue, w::InitiatorValue)
    return InitiatorValue(v.safe + w.safe, v.unsafe + w.unsafe, v.initiator + w.initiator)
end
function Base.:*(α, v::InitiatorValue)
    return InitiatorValue(α * v.safe, α * v.unsafe, α * v.initiator)
end
Base.zero(::Type{InitiatorValue{V}}) where {V} = InitiatorValue{V}()


"""
    NonInitiatorValue{V}

<<<<<<< HEAD
Value that does not contain any additional information - used with [`NoInitiator`](@ref),
the default initiator rule for [`PDVec`](@ref).
=======
Value that does not contain any additional information - used with [`NonInitiator`](@ref).
>>>>>>> a478a2c9
"""
struct NonInitiatorValue{V} <: AbstractInitiatorValue{V}
    value::V

    NonInitiatorValue{V}(v) where {V} = new{V}(V(v))
    NonInitiatorValue{V}(v::NonInitiatorValue{V}) where {V} = v
end

NonInitiatorValue(v::V) where {V} = NonInitiatorValue{V}(v)

Base.convert(::Type{V}, x::NonInitiatorValue{V}) where {V} = x.value

function Base.:+(v::NonInitiatorValue, w::NonInitiatorValue)
    return NonInitiatorValue(v.value + w.value)
end
function Base.:*(α, v::NonInitiatorValue)
    return NonInitiatorValue(α * v.value)
end
Base.zero(::Type{NonInitiatorValue{V}}) where {V} = NonInitiatorValue(zero(V))

"""
    InitiatorRule{V}

Abstract type for defining initiator rules for [`InitiatorDVec`](@ref).
Concrete implementations:

* [`Initiator`](@ref)
* [`SimpleInitiator`](@ref)
* [`CoherentInitiator`](@ref)
* [`NonInitiator`](@ref)

<<<<<<< HEAD
=======
`InitiatorRule`s define how to store and retrieve data from associated [`AbstractInitiatorValue`](@ref)s.
>>>>>>> a478a2c9
When defining a new `InitiatorRule`, also define the following:

* [`initiator_valtype`](@ref)
* [`from_initiator_value`](@ref)
* [`to_initiator_value`](@ref)

"""
abstract type InitiatorRule end

"""
    initiator_valtype(rule::InitiatorRule, T)

<<<<<<< HEAD
Return the `[`AbstractInitiatorValue{T}`](@ref) that is employed by the `rule`.
=======
Return the [`AbstractInitiatorValue{T}`](@ref) that is employed by the `rule`.
>>>>>>> a478a2c9
"""
initiator_valtype

"""
    from_initiator_value(i::InitiatorRule, v::AbstractInitiatorValue)

Convert the [`AbstractInitiatorValue`](@ref) `v` into a scalar value according to the
[`InitiatorRule`](@ref) `i`.
"""
from_initiator_value
<<<<<<< HEAD

"""
    to_initiator_value(::InitiatorRule, k::K, v::V, parent)

Convert `v` to an [`AbstractInitiatorValue`](@ref), taking the initiator rule and the
`parent` that spawned it into account.
"""
=======

"""
    to_initiator_value(::InitiatorRule, k::K, v::V, parent)

Convert `v` to an [`AbstractInitiatorValue`](@ref), taking the initiator rule and the
`parent` that spawned it into account.
"""
>>>>>>> a478a2c9
to_initiator_value

"""
    Initiator(threshold) <: InitiatorRule

Initiator rule to be passed to [`PDVec`](@ref) or [`InitiatorDVec`](@ref). An initiator is a
configuration `add` with a coefficient with magnitude `abs(v[add]) > threshold`. Rules:

* Initiators can spawn anywhere.
* Non-initiators can spawn to initiators.

See [`InitiatorRule`](@ref).
"""
struct Initiator{T} <: InitiatorRule
    threshold::T
end
initiator_valtype(::Initiator, ::Type{V}) where {V} = InitiatorValue{V}

function from_initiator_value(::Initiator, v::InitiatorValue)
    return v.safe + v.initiator + !iszero(v.initiator) * v.unsafe
end

function _default_to_initiator_value(rule::InitiatorRule, add, val::V, parent) where {V}
    p_add, p_val = parent
    if p_add == add
        if abs(p_val) > rule.threshold
            return InitiatorValue(zero(V), zero(V), V(val))
        else
            return InitiatorValue(V(val), zero(V), zero(V))
        end
    else
        if abs(p_val) > rule.threshold
            return InitiatorValue(V(val), zero(V), zero(V))
        else
            return InitiatorValue(zero(V), V(val), zero(V))
        end
    end
end

function to_initiator_value(rule::Initiator, add, val, parent)
    _default_to_initiator_value(rule, add, val, parent)
end

"""
    SimpleInitiator(threshold) <: InitiatorRule

<<<<<<< HEAD
Initiator rule to be passed to [`PDVec`](@ref) or [`InitiatorDVec`](@ref). An initiator is
a configuration `add` with a coefficient with magnitude `abs(v[add]) > threshold`. Rules:
=======
Initiator rule to be passed to [`InitiatorDVec`](@ref). An initiator is a configuration
`add` with a coefficient with magnitude `abs(v[add]) > threshold`. Rules:
>>>>>>> a478a2c9

* Initiators can spawn anywhere.
* Non-initiators cannot spawn.

See [`InitiatorRule`](@ref).
"""
struct SimpleInitiator{T} <: InitiatorRule
    threshold::T
end
initiator_valtype(::SimpleInitiator, ::Type{V}) where {V} = InitiatorValue{V}

function from_initiator_value(i::SimpleInitiator, v::InitiatorValue)
    return v.safe + v.initiator
end
function to_initiator_value(rule::SimpleInitiator, add, val, parent)
    _default_to_initiator_value(rule, add, val, parent)
end

"""
    CoherentInitiator(threshold) <: InitiatorRule

<<<<<<< HEAD
Initiator rule to be passed to [`PDVec`](@ref) or [`InitiatorDVec`](@ref). An initiator is
=======
Initiator rule to be passed to [`InitiatorDVec`](@ref). An initiator is
>>>>>>> a478a2c9
a configuration `add` with a coefficient with magnitude `abs(v[add]) > threshold`. Rules:

* Initiators can spawn anywhere.
* Non-initiators can spawn to initiators.
* Multiple non-initiators can spawn to a single non-initiator if their contributions add up
  to a value greater than the initiator threshold.

See [`InitiatorRule`](@ref).
"""
struct CoherentInitiator{T} <: InitiatorRule
    threshold::T
end
initiator_valtype(::CoherentInitiator, ::Type{V}) where {V} = InitiatorValue{V}

function from_initiator_value(i::CoherentInitiator, v::InitiatorValue)
    if !iszero(v.initiator) || abs(v.unsafe) > i.threshold
        return v.initiator + v.safe + v.unsafe
    else
        return v.initiator + v.safe
    end
end
function to_initiator_value(rule::CoherentInitiator, add, val, parent)
    _default_to_initiator_value(rule, add, val, parent)
end

"""
<<<<<<< HEAD
    NoInitiator{V} <: InitiatorRule{V}

Default initiator rule for [`PDVec`](@ref), that disables the approximation.

See [`InitiatorRule`](@ref).
"""
struct NoInitiator <: InitiatorRule end
initiator_valtype(::NoInitiator, ::Type{V}) where {V} = NonInitiatorValue{V}

function to_initiator_value(::NoInitiator, _, val, _)
    return NonInitiatorValue(val)
end

function from_initiator_value(::NoInitiator, v::NonInitiatorValue)
=======
    NonInitiator{V} <: InitiatorRule{V}

Initiator rule that disables the approximation.

See [`InitiatorRule`](@ref).
"""
struct NonInitiator <: InitiatorRule end
initiator_valtype(::NonInitiator, ::Type{V}) where {V} = NonInitiatorValue{V}

function to_initiator_value(::NonInitiator, _, val, _)
    return NonInitiatorValue(val)
end

function from_initiator_value(::NonInitiator, v::NonInitiatorValue)
>>>>>>> a478a2c9
    return v.value
end<|MERGE_RESOLUTION|>--- conflicted
+++ resolved
@@ -2,11 +2,8 @@
     abstract type AbstractInitiatorValue{V}
 
 A value equipped with additional information that enables a variation of the initiator
-<<<<<<< HEAD
-approximation.
-=======
-approximation. To be used with [`InitiatorDVec`](@ref) and [`InitiatorRule`](@ref)s. 
->>>>>>> a478a2c9
+approximation. To be used with [`PDVec`](@ref), [`InitiatorDVec`](@ref) and
+[`InitiatorRule`](@ref)s.
 
 Must define:
 * `Base.zero`, `Base.:+`, `Base.:-`, `Base.:*`
@@ -51,12 +48,8 @@
 """
     NonInitiatorValue{V}
 
-<<<<<<< HEAD
-Value that does not contain any additional information - used with [`NoInitiator`](@ref),
+Value that does not contain any additional information - used with [`NonInitiator`](@ref),
 the default initiator rule for [`PDVec`](@ref).
-=======
-Value that does not contain any additional information - used with [`NonInitiator`](@ref).
->>>>>>> a478a2c9
 """
 struct NonInitiatorValue{V} <: AbstractInitiatorValue{V}
     value::V
@@ -88,10 +81,7 @@
 * [`CoherentInitiator`](@ref)
 * [`NonInitiator`](@ref)
 
-<<<<<<< HEAD
-=======
 `InitiatorRule`s define how to store and retrieve data from associated [`AbstractInitiatorValue`](@ref)s.
->>>>>>> a478a2c9
 When defining a new `InitiatorRule`, also define the following:
 
 * [`initiator_valtype`](@ref)
@@ -104,11 +94,7 @@
 """
     initiator_valtype(rule::InitiatorRule, T)
 
-<<<<<<< HEAD
-Return the `[`AbstractInitiatorValue{T}`](@ref) that is employed by the `rule`.
-=======
 Return the [`AbstractInitiatorValue{T}`](@ref) that is employed by the `rule`.
->>>>>>> a478a2c9
 """
 initiator_valtype
 
@@ -119,7 +105,6 @@
 [`InitiatorRule`](@ref) `i`.
 """
 from_initiator_value
-<<<<<<< HEAD
 
 """
     to_initiator_value(::InitiatorRule, k::K, v::V, parent)
@@ -127,15 +112,6 @@
 Convert `v` to an [`AbstractInitiatorValue`](@ref), taking the initiator rule and the
 `parent` that spawned it into account.
 """
-=======
-
-"""
-    to_initiator_value(::InitiatorRule, k::K, v::V, parent)
-
-Convert `v` to an [`AbstractInitiatorValue`](@ref), taking the initiator rule and the
-`parent` that spawned it into account.
-"""
->>>>>>> a478a2c9
 to_initiator_value
 
 """
@@ -182,13 +158,8 @@
 """
     SimpleInitiator(threshold) <: InitiatorRule
 
-<<<<<<< HEAD
 Initiator rule to be passed to [`PDVec`](@ref) or [`InitiatorDVec`](@ref). An initiator is
 a configuration `add` with a coefficient with magnitude `abs(v[add]) > threshold`. Rules:
-=======
-Initiator rule to be passed to [`InitiatorDVec`](@ref). An initiator is a configuration
-`add` with a coefficient with magnitude `abs(v[add]) > threshold`. Rules:
->>>>>>> a478a2c9
 
 * Initiators can spawn anywhere.
 * Non-initiators cannot spawn.
@@ -210,11 +181,7 @@
 """
     CoherentInitiator(threshold) <: InitiatorRule
 
-<<<<<<< HEAD
 Initiator rule to be passed to [`PDVec`](@ref) or [`InitiatorDVec`](@ref). An initiator is
-=======
-Initiator rule to be passed to [`InitiatorDVec`](@ref). An initiator is
->>>>>>> a478a2c9
 a configuration `add` with a coefficient with magnitude `abs(v[add]) > threshold`. Rules:
 
 * Initiators can spawn anywhere.
@@ -241,25 +208,10 @@
 end
 
 """
-<<<<<<< HEAD
-    NoInitiator{V} <: InitiatorRule{V}
-
-Default initiator rule for [`PDVec`](@ref), that disables the approximation.
-
-See [`InitiatorRule`](@ref).
-"""
-struct NoInitiator <: InitiatorRule end
-initiator_valtype(::NoInitiator, ::Type{V}) where {V} = NonInitiatorValue{V}
-
-function to_initiator_value(::NoInitiator, _, val, _)
-    return NonInitiatorValue(val)
-end
-
-function from_initiator_value(::NoInitiator, v::NonInitiatorValue)
-=======
     NonInitiator{V} <: InitiatorRule{V}
 
-Initiator rule that disables the approximation.
+Initiator rule that disables the approximation. This is the default setting for
+[`PDVec`](@ref).
 
 See [`InitiatorRule`](@ref).
 """
@@ -271,6 +223,5 @@
 end
 
 function from_initiator_value(::NonInitiator, v::NonInitiatorValue)
->>>>>>> a478a2c9
     return v.value
 end