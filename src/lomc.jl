"""
    ReplicaState(v, w, pnorm, params, id)

Struct that holds all information needed for an independent run of the algorithm.

Can be advanced a step forward with [`advance!`](@ref).

# Fields

* `hamiltonian`: the model Hamiltonian.
* `v`: vector.
* `w`: working memory.
* `pnorm`: previous walker number (see [`walkernumber`](@ref)).
* `params`: the [`FCIQMCRunStrategy`](@ref).
* `id`: appended to reported columns.

See also [`QMCState`](@ref), [`ReplicaStrategy`](@ref), [`replica_stats`](@ref),
[`lomc!`](@ref).
"""
mutable struct ReplicaState{H,T,V,W,R<:FciqmcRunStrategy{T}}
    hamiltonian::H
    v::V       # vector
    w::W       # working memory. Maybe working memories could be shared among replicas?
    pnorm::T   # previous walker number - used to control the shift
    params::R  # params: step, laststep, dτ...
    id::String # id is appended to column names
end

function ReplicaState(h, v, w, params, id="")
    if isnothing(w)
        w = similar(v)
    end
    return ReplicaState(h, v, w, walkernumber(v), params, id)
end

function Base.show(io::IO, r::ReplicaState)
    print(
        io,
        "ReplicaState(v: ", length(r.v), "-element ", nameof(typeof(r.v)),
        ", w: ", length(r.w), "-element ", nameof(typeof(r.w)), ")"
    )
end

"""
    QMCState

Holds all information needed to run [`lomc!`](@ref), except the dataframe. Holds an
`NTuple` of [`ReplicaState`](@ref)s, the Hamiltonian, and various strategies that control
the algorithm. Constructed and returned by [`lomc!`](@ref).
"""
struct QMCState{
    H,
    N,
    R<:ReplicaState,
    MS<:MemoryStrategy,
    RS<:ReportingStrategy,
    SS<:ShiftStrategy,
    TS<:TimeStepStrategy,
    TH<:ThreadingStrategy,
    RRS<:ReplicaStrategy,
    PS<:NTuple{<:Any,PostStepStrategy},
}
    hamiltonian::H
    replicas::NTuple{N,R}
    maxlength::Ref{Int}

    m_strat::MS
    r_strat::RS
    s_strat::SS
    τ_strat::TS
    threading::TH
    post_step::PS
    replica::RRS
end

"""
    _n_walkers(v, s_strat)
Returns an estimate of the expected number of walkers as an integer.
"""
function _n_walkers(v, s_strat)
    n = if hasfield(typeof(s_strat), :targetwalkers)
        s_strat.targetwalkers
    else # e.g. for LogUpdate()
        walkernumber(v)
    end
    return ceil(Int, max(real(n), imag(n)))
end

function QMCState(
    hamiltonian, v;
    laststep=nothing,
    dτ=nothing,
    wm=nothing,
    params::FciqmcRunStrategy=RunTillLastStep(
        laststep = 100,
        shift = float(valtype(v))(diagonal_element(
            hamiltonian,
            starting_address(hamiltonian)
        ))
    ),
    s_strat::ShiftStrategy=DoubleLogUpdate(),
    r_strat::ReportingStrategy=ReportDFAndInfo(),
    τ_strat::TimeStepStrategy=ConstantTimeStep(),
    threading=:auto,
    m_strat::MemoryStrategy=NoMemory(),
    replica::ReplicaStrategy=NoStats(),
    post_step=(),
    maxlength= 2 * _n_walkers(v, s_strat) + 100, # padding for small walker numbers
)
    # Set up r_strat and params
    r_strat = refine_r_strat(r_strat)
    if !isnothing(laststep)
        params.laststep = laststep
    end
    if !isnothing(dτ)
        params.dτ = dτ
    end

    # Set up threading
    threading = select_threading_strategy(threading, _n_walkers(v, s_strat))
    wm = working_memory(threading, v)

    # Set up post_step
    if !(post_step isa Tuple)
        post_step = (post_step,)
    end

    # Set up replicas
    nreplicas = num_replicas(replica)
    if nreplicas > 1
        replicas = ntuple(nreplicas) do i
            ReplicaState(hamiltonian, deepcopy(v), deepcopy(wm), deepcopy(params), "_$i")
        end
    else
        replicas = (ReplicaState(hamiltonian, v, wm, params, ""),)
    end

    return QMCState(
        hamiltonian, replicas, Ref(Int(maxlength)),
        m_strat, r_strat, s_strat, τ_strat, threading, post_step, replica
    )
end

# Allow setting step and laststep from QMCState.
function Base.getproperty(state::QMCState, key::Symbol)
    if key == :step
        step = state.replicas[1].params.step
        return step
    elseif key == :laststep
        laststep = state.replicas[1].params.laststep
        return laststep
    elseif key == :maxlength
        return getfield(state, :maxlength)[]
    else
        return getfield(state, key)
    end
end
function Base.setproperty!(state::QMCState, key::Symbol, value)
    if key == :step
        for r in state.replicas
            r.params.step = value
        end
        return value
    elseif key == :laststep
        for r in state.replicas
            r.params.laststep = value
        end
        return value
    elseif key == :maxlength
        getfield(state, :maxlength)[] = value
        return value
    else
        # This will error
        return setfield!(state, key, value)
    end
end

function Base.show(io::IO, st::QMCState)
    print(io, "QMCState")
    if length(st.replicas) > 1
        print(io, " with ", length(st.replicas), " replicas")
    end
    print(io, "\n  H:    ", st.hamiltonian)
    print(io, "\n  step: ", st.step, " / ", st.laststep)
    print(io, "\n  replicas: ")
    for (i, r) in enumerate(st.replicas)
        print(io, "\n    $i: ", r)
    end
end

"""
    lomc!(ham::AbstractHamiltonian, [v]; kwargs...) -> df, state
    lomc!(state::QMCState, [df]; kwargs...) -> df, state

Linear operator Monte Carlo: Perform a projector quantum Monte Carlo simulation for
determining the lowest eigenvalue of `ham`. `v` can be a single starting vector. The default
choice is
```julia
v = DVec(starting_address(ham) => 10; style=IsStochasticInteger())
```
and triggers the integer walker FCIQMC algorithm. See [`DVec`](@ref) and
[`StochasticStyle`](@ref).

# Keyword arguments, defaults, and precedence:

* `params::FciqmcRunStrategy = RunTillLastStep(laststep = 100, dτ = 0.01, shift =
  diagonal_element(ham, starting_address(ham)))` -
  basic parameters of simulation state, see [`FciqmcRunStrategy`](@ref); is mutated
* `laststep` - can be used to override information otherwise contained in `params`
* `s_strat::ShiftStrategy = DoubleLogUpdate(targetwalkers = 100, ζ = 0.08, ξ = ζ^2/4)` -
  how to update the `shift`, see [`ShiftStrategy`](@ref)
* `maxlength = 2 * s_strat.targetwalkers + 100` - upper limit on the length of `v`; when
  reached, `lomc!` will abort
* `style = IsStochasticInteger()` - set [`StochasticStyle`](@ref) for default `v`; unused
  if `v` is specified.
* `post_step::NTuple{N,<:PostStepStrategy} = ()` - extract observables (e.g.
  [`ProjectedEnergy`](@ref)), see [`PostStepStrategy`](@ref).
* `replica::ReplicaStrategy = NoStats(1)` - run several synchronised simulation, see
  [`ReplicaStrategy`](@ref).
* `r_strat::ReportingStrategy = ReportDFAndInfo()` - how and when to report results, see
  [`ReportingStrategy`](@ref)
* `τ_strat::TimeStepStrategy = ConstantTimeStep()` - adjust time step dynamically, see
  [`TimeStepStrategy`](@ref)
* `m_strat::MemoryStrategy = NoMemory()` - experimental: inject memory noise, see
  [`MemoryStrategy`](@ref)
* `threading = :auto` - can be used to control the use of multithreading (overridden by
  `wm`)
  * `:auto` - use multithreading if `s_strat.targetwalkers ≥ 500`
  * `true` - use multithreading if available (set shell variable `JULIA_NUM_THREADS`!)
  * `false` - run on single thread
<<<<<<< HEAD
* `wm` - working memory; if set, it controls the use of multithreading and overrides `threading`; is mutated
* `df = DataFrame()` - when called with `AbstractHamiltonian` argument, a `DataFrame` can be passed into `lomc!` that will be pushed into.
* `name = "lomc!"` - name displayed in progress bar (via `ProgressLogging`)
* `terminallogging::Bool` - enable terminal progress bar (via `TerminalLoggers`); by default
  this is enabled if `stderr` is a `TTY`
=======
* `wm` - working memory; if set, it controls the use of multithreading and overrides
  `threading`; is mutated
* `df = DataFrame()` - when called with `AbstractHamiltonian` argument, a `DataFrame` can
  be passed into `lomc!` that will be pushed into.
>>>>>>> 1ab87d2c

# Return values

`lomc!` returns a named tuple with the following fields:

* `df`: a `DataFrame` with all statistics being reported.
* `state`: a `QMCState` that can be used for continuations.

# Example

```jldoctest
julia> add = BoseFS((1,2,3));


julia> hamiltonian = HubbardReal1D(add);


julia> df1, state = lomc!(hamiltonian);


julia> df2, _ = lomc!(state, df1; laststep=200); # Continuation run


julia> size(df1)
(100, 13)

julia> size(df2)
(200, 13)
```
"""
function lomc!(ham, v; df=DataFrame(), kwargs...)
    state = QMCState(ham, v; kwargs...)
    return lomc!(state, df)
end
function lomc!(ham; style=IsStochasticInteger(), kwargs...)
    v = DVec(starting_address(ham)=>10; style)
    return lomc!(ham, v; kwargs...)
end
is_logging(io) = isa(io, Base.TTY) == false || (get(ENV, "CI", nothing) == "true")
# For continuation, you can pass a QMCState and a DataFrame
function lomc!(
        state::QMCState, df=DataFrame();
        laststep=0, name="lomc!", terminallogging = !is_logging(stderr)
    )
    if terminallogging
        Base.global_logger(TerminalLogger(right_justify=120)) # enable terminal progress bar
    else
        Base.global_logger(ConsoleLogger()) # disable terminal progress bar
    end

    report = Report()
    if !iszero(laststep)
        state.laststep = laststep
    end

    # Sanity checks.
    step, laststep = state.step, state.laststep
    for replica in state.replicas
        ConsistentRNG.check_crng_independence(replica.v)
        @assert replica.params.step == step
        @assert replica.params.laststep == laststep
    end

    # main loop
    initial_step = step
    @withprogress name=name while step < laststep
        step += 1
        report!(state.r_strat, step, report, :steps, step)
        # This loop could be threaded if num_threads() == num_replicas? MPIData would
        # need to be aware of the replica's id and use that in communication.
        success = true
        for replica in state.replicas
            success &= advance!(report, state, replica)
        end
        replica_names, replica_values = replica_stats(state.replica, state.replicas)
        report!(state.r_strat, step, report, replica_names, replica_values)
        report_after_step(state.r_strat, step, report, state)
        ensure_correct_lengths(report)
        @logprogress (step-initial_step)/(laststep-initial_step)
        !success && break
    end

    # Put report into DataFrame and merge with `df`. We are assuming the previous `df` is
    # compatible, which should be the case if the run is an actual continuation. Maybe the
    # DataFrames should be merged in a more permissive manner?
    result_df = finalize_report!(state.r_strat, report)
    if !isempty(df)
        return (; df=vcat(df, result_df), state)
    else
        return (; df=result_df, state)
    end
end

"""
    advance!(report::Report, state::QMCState, replica::ReplicaState)

Advance the `replica` by one step. The `state` is used only to access the various strategies
involved. Steps, stats, and computed quantities are written to the `report`.

Returns `true` if the step was successful and calculation should proceed, `false` when
it should terminate.
"""
function advance!(
    report, state::QMCState, replica::ReplicaState{T}
) where {T}
    @unpack hamiltonian, m_strat, r_strat, s_strat, τ_strat, threading = state
    @unpack v, w, pnorm, params, id = replica
    @unpack step, shiftMode, shift, dτ = params
    step += 1

    # Step
    step_stat_names, raw_step_stats = fciqmc_step!(
        threading, w, hamiltonian, v, shift, dτ
    )
    shift_noise = apply_memory_noise!(w, v, shift, dτ, pnorm, m_strat)
    v, w, step_stat_values = sort_into_targets!(v, w, raw_step_stats)
    v, update_dvec_stats = update_dvec!(v)

    # Stats
    tnorm = walkernumber(v)
    len = length(v)

    # Updates
    shift, shiftMode, pnorm, proceed = update_shift(
        s_strat, shift, shiftMode, tnorm, pnorm, dτ, step, nothing, v, w
    )
    dτ = update_dτ(τ_strat, dτ, tnorm)

    @pack! params = step, shiftMode, shift, dτ
    @pack! replica = v, w, pnorm, params

    # Note: post_step must be called after packing the values.
    post_step_stats = post_step(state.post_step, replica)

    # Reporting
    report!(
        r_strat, step, report,
        (dτ, shift, shiftMode, len, norm=tnorm), id,
    )
    report!(r_strat, step, report, step_stat_names, step_stat_values, id)
    report!(r_strat, step, report, update_dvec_stats, id)
    report!(r_strat, step, report, (;shift_noise), id)
    report!(state.r_strat, step, report, post_step_stats, id)

    if len == 0
        if length(state.replicas) > 1
            @error "population in replica$(replica.id) is dead. Aborting."
        else
            @error "population is dead. Aborting."
        end
        return false
    end
    if len > state.maxlength[]
        if length(state.replicas) > 1
            @error "`maxlength` reached in replica$(replica.id). Aborting."
        else
            @error "`maxlength` reached. Aborting."
        end
        return false
    end
    return proceed # Bool
end<|MERGE_RESOLUTION|>--- conflicted
+++ resolved
@@ -228,18 +228,13 @@
   * `:auto` - use multithreading if `s_strat.targetwalkers ≥ 500`
   * `true` - use multithreading if available (set shell variable `JULIA_NUM_THREADS`!)
   * `false` - run on single thread
-<<<<<<< HEAD
-* `wm` - working memory; if set, it controls the use of multithreading and overrides `threading`; is mutated
-* `df = DataFrame()` - when called with `AbstractHamiltonian` argument, a `DataFrame` can be passed into `lomc!` that will be pushed into.
+* `wm` - working memory; if set, it controls the use of multithreading and overrides 
+  `threading`; is mutated
+* `df = DataFrame()` - when called with `AbstractHamiltonian` argument, a `DataFrame` can 
+  be passed into `lomc!` that will be pushed into.
 * `name = "lomc!"` - name displayed in progress bar (via `ProgressLogging`)
 * `terminallogging::Bool` - enable terminal progress bar (via `TerminalLoggers`); by default
   this is enabled if `stderr` is a `TTY`
-=======
-* `wm` - working memory; if set, it controls the use of multithreading and overrides
-  `threading`; is mutated
-* `df = DataFrame()` - when called with `AbstractHamiltonian` argument, a `DataFrame` can
-  be passed into `lomc!` that will be pushed into.
->>>>>>> 1ab87d2c
 
 # Return values
 
