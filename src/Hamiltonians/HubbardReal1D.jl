--- conflicted
+++ resolved
@@ -29,10 +29,10 @@
 end
 
 function Base.show(io::IO, h::HubbardReal1D)
-<<<<<<< HEAD
+    print(io, "HubbardReal1D(")
+    show(io, h.add)
+    print(io, "; u=$(h.u), t=$(h.t))")
     io = IOContext(io, :compact => true)
-=======
->>>>>>> cb066289
     print(io, "HubbardReal1D(")
     show(io, h.add)
     print(io, "; u=$(h.u), t=$(h.t))")
