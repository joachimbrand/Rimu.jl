--- conflicted
+++ resolved
@@ -10,34 +10,14 @@
 end
 ThresholdCompression() = ThresholdCompression(1)
 
-<<<<<<< HEAD
-function compress!(t::ThresholdCompression, v)
-    w = localpart(v)
-    for (key, val) in pairs(w)
-=======
 function _threshold_compress!(t::ThresholdCompression, w, v)
     for (add, val) in pairs(v)
->>>>>>> fe1198d3
         prob = abs(val) / t.threshold
         if prob < 1 # projection is only necessary if abs(val) < s.threshold
             val = ifelse(prob > rand(), t.threshold * sign(val), zero(val))
             w[key] = val
         end
     end
-<<<<<<< HEAD
-    return v
-end
-function move_and_compress!(t::ThresholdCompression, target, source)
-    for (key, val) in source
-        prob = abs(val) / t.threshold
-        if prob < 1 && prob > rand()
-            target[key] = t.threshold * sign(val)
-        elseif prob ≥ 1
-            target[key] = val
-        end
-    end
-    return target
-=======
 end
 
 function compress!(t::ThresholdCompression, v)
@@ -54,5 +34,15 @@
     empty!(w_local)
     _threshold_compress!(t, w_local, v_local)
     return (:len_before,), (len_before,)
->>>>>>> fe1198d3
+end
+function move_and_compress!(t::ThresholdCompression, target, source)
+    for (key, val) in source
+        prob = abs(val) / t.threshold
+        if prob < 1 && prob > rand()
+            target[key] = t.threshold * sign(val)
+        elseif prob ≥ 1
+            target[key] = val
+        end
+    end
+    return target
 end