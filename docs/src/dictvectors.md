--- conflicted
+++ resolved
@@ -28,15 +28,9 @@
 ## Supported operations
 
 [`AbstractDVec`](@ref)s generally support most operations that are defined on `Vector`s and
-<<<<<<< HEAD
-`Dict`s. This includes common linear algebra operations such as `dot` or `norm`. They also
-implement the interface from
-[VectorInterface.jl](https://github.com/Jutho/VectorInterface.jl).
-=======
 `Dict`s. This includes the interface from
 [VectorInterface.jl](https://github.com/Jutho/VectorInterface.jl), and many functions from
 the LinearAlgebra standard library.
->>>>>>> a478a2c9
 
 A significant difference between [`AbstractDVec`](@ref)s, `Vector`s, and `Dict`s, is that
 iteration on them is disabled by default. Iteration must be explicitly performed on `keys`,
@@ -63,18 +57,6 @@
 
 ## Initiator rules
 
-<<<<<<< HEAD
-```@autodocs
-Modules = [DictVectors]
-Pages = ["initiators.jl"]
-```
-
-## PDVec communicators
-
-```@autodocs
-Modules = [DictVectors]
-Pages = ["communicators.jl"]
-=======
 ```@docs
 Rimu.DictVectors.InitiatorRule
 Rimu.DictVectors.AbstractInitiatorValue
@@ -87,7 +69,13 @@
 Rimu.DictVectors.CoherentInitiator
 Rimu.DictVectors.NonInitiator
 Rimu.DictVectors.NonInitiatorValue
->>>>>>> a478a2c9
+```
+
+## PDVec communicators
+
+```@autodocs
+Modules = [DictVectors]
+Pages = ["communicators.jl"]
 ```
 
 ## Index
