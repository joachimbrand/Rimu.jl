--- conflicted
+++ resolved
@@ -3,20 +3,7 @@
 The  module `Rimu/StatsTools` contains helper function for analysis and post
 processing of Monte Carlo data.
 
-<<<<<<< HEAD
-## Usage
-
-The module is not exported by default. In oder to use its functions without
-explicitly specifying the submodule, import the module with
-
-```julia
-using Rimu, Rimu.StatsTools
-```
-
 ## Blocking analysis
-=======
-### Blocking analysis
->>>>>>> 4bdd9f61
 
 After equilibration, FCIQMC produces information about observables through
 correlated time series. In order to estimate the statistical errors the
@@ -35,9 +22,9 @@
 obtained from [`lomc!`](@ref) as a `DataFrame`. See, e.g.,
 [`shift_estimator`](@ref) and [`projected_energy`](@ref). Asymptotically
 unbiased estimators are implemented as [`mixed_estimator`](@ref) and
-[`growth_estimator`](@ref). 
+[`growth_estimator`](@ref).
 
-### Exported
+## Exported
 ```@autodocs
 Modules = [StatsTools]
 Pages = ["StatsTools.jl", "blocking.jl", "ratio_of_means.jl", "convenience.jl",
@@ -46,7 +33,7 @@
 Private = false
 ```
 
-### Additional docstrings
+## Additional docstrings
 ```@autodocs
 Modules = [StatsTools]
 Pages = ["StatsTools.jl", "blocking.jl", "ratio_of_means.jl", "convenience.jl",
@@ -55,7 +42,7 @@
 Public = false
 ```
 
-#### Index
+## Index
 ```@index
 Pages   = ["statstools.md"]
 ```