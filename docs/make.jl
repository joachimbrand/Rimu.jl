using Documenter
using Rimu
using Rimu.ConsistentRNG
using Rimu.BitStringAddresses
using Rimu.StatsTools
using Literate

EXAMPLES_INPUT = joinpath(@__DIR__, "../scripts")
EXAMPLES_OUTPUT = joinpath(@__DIR__, "src/generated")
EXAMPLES_FILES = filter(endswith(".jl"), readdir(EXAMPLES_INPUT))
EXAMPLES_PAIRS = Pair{String,String}[]
EXAMPLES_NUMS = Int[]

"""
    parse_header(filename)

Extract the title and example number from an example `.jl` script `filename`.
Assumes the header has format `# # Example N: Title`, else returns a default.
"""
function parse_header(filename::String)
    try
        header = split(filter(
                    contains(r"# Example [0-9]+:"), 
                    readlines(open(filename))
                )[1], ":")
        n = parse(Int, match(r"[0-9]+", header[1]).match)
        t = lstrip(header[2])
        return n, t
    catch
        @warn "couldn't parse example file for title in \"" * filename * "\""
        return 100, "BAD_EXAMPLE"
    end
end

for fn in EXAMPLES_FILES
    fnmd_full = Literate.markdown(
        joinpath(EXAMPLES_INPUT, fn), EXAMPLES_OUTPUT; 
        documenter = true, execute = true
        )
    ex_num, margintitle = parse_header(fnmd_full)
    push!(EXAMPLES_NUMS, ex_num)    
    fnmd = fn[1:end-2]*"md"     # full path does not work
    push!(EXAMPLES_PAIRS, margintitle => joinpath("generated", fnmd))
end

makedocs(;
    modules=[Rimu,Rimu.ConsistentRNG,Rimu.RimuIO],
    format=Documenter.HTML(prettyurls = false),
    pages=[
        "Guide" => "index.md",
<<<<<<< HEAD
        "Examples" => [
            "1D Bose-Hubbard Model" => "generated/BHM-example.md",
            "Using MPI" => "generated/BHM-example-mpi.md",
            "Exact Diagonalisation" => "generated/exact-example.md",
        ],
=======
        "Examples" => EXAMPLES_PAIRS[sortperm(EXAMPLES_NUMS)],
>>>>>>> 3d5a1edb
        "User documentation" => [
            "StatsTools" => "statstools.md",
        ],
        "Developer documentation" => [
            "Interfaces" => "interfaces.md",
            "Hamiltonians" => "hamiltonians.md",
            "Dict vectors" => "dictvectors.md",
            "BitString addresses" => "addresses.md",
            "Stochastic styles" => "stochasticstyles.md",
            "RMPI" => "RMPI.md",
            "Random Numbers" => "consistentrng.md",
            "I/O" => "rimuio.md",
            "Documentation generation" => "documentation.md",
            "Code testing" => "testing.md",
        ],
        "API" => "API.md",
    ],
    sitename="Rimu.jl",
    authors="Joachim Brand <j.brand@massey.ac.nz>",
    checkdocs=:exports,
    doctest=false # Doctests are done while testing.
)

deploydocs(
    repo = "github.com/joachimbrand/Rimu.jl.git",
    push_preview = true,
)

# cleanup
foreach(fn -> rm(fn, force=true), filter(endswith(".arrow"), readdir(EXAMPLES_OUTPUT, join=true)))
foreach(fn -> rm(fn, force=true), filter(endswith(".arrow"), readdir(joinpath(@__DIR__, "build/generated"), join=true)))<|MERGE_RESOLUTION|>--- conflicted
+++ resolved
@@ -20,7 +20,7 @@
 function parse_header(filename::String)
     try
         header = split(filter(
-                    contains(r"# Example [0-9]+:"), 
+                    contains(r"# Example [0-9]+:"),
                     readlines(open(filename))
                 )[1], ":")
         n = parse(Int, match(r"[0-9]+", header[1]).match)
@@ -34,11 +34,11 @@
 
 for fn in EXAMPLES_FILES
     fnmd_full = Literate.markdown(
-        joinpath(EXAMPLES_INPUT, fn), EXAMPLES_OUTPUT; 
+        joinpath(EXAMPLES_INPUT, fn), EXAMPLES_OUTPUT;
         documenter = true, execute = true
         )
     ex_num, margintitle = parse_header(fnmd_full)
-    push!(EXAMPLES_NUMS, ex_num)    
+    push!(EXAMPLES_NUMS, ex_num)
     fnmd = fn[1:end-2]*"md"     # full path does not work
     push!(EXAMPLES_PAIRS, margintitle => joinpath("generated", fnmd))
 end
@@ -48,15 +48,7 @@
     format=Documenter.HTML(prettyurls = false),
     pages=[
         "Guide" => "index.md",
-<<<<<<< HEAD
-        "Examples" => [
-            "1D Bose-Hubbard Model" => "generated/BHM-example.md",
-            "Using MPI" => "generated/BHM-example-mpi.md",
-            "Exact Diagonalisation" => "generated/exact-example.md",
-        ],
-=======
         "Examples" => EXAMPLES_PAIRS[sortperm(EXAMPLES_NUMS)],
->>>>>>> 3d5a1edb
         "User documentation" => [
             "StatsTools" => "statstools.md",
         ],
