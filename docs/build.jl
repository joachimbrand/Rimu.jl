--- conflicted
+++ resolved
@@ -27,11 +27,7 @@
         "API" => "API.md",
         "Example: BHM" => "BHM-example.md",
     ],
-<<<<<<< HEAD
     #repo="https://github.com/joachimbrand/Rimu.jl/tree/{commit}{path}#L{line}",
-=======
-    repo="https://github.com/joachimbrand/Rimu.jl/src/{commit}{path}#L{line}",
->>>>>>> 597eaa93
     sitename="Rimu.jl",
     authors="Joachim Brand <j.brand@massey.ac.nz>",
 )